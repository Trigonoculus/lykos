--- conflicted
+++ resolved
@@ -953,11 +953,7 @@
 def show_votes(cli, nick, chan, rest):
     """Displays the voting statistics."""
 
-<<<<<<< HEAD
     if var.PHASE in ("none", "join"):
-=======
-    if var.PHASE in ('none', 'join'):
->>>>>>> a4b7c024
         cli.notice(nick, "No game is currently running.")
         return
 
@@ -965,17 +961,6 @@
         cli.notice(nick, "Voting is only during the day.")
         return
 
-<<<<<<< HEAD
-    if (var.LAST_VOTES and
-        var.LAST_VOTES + timedelta(seconds=var.VOTES_RATE_LIMIT) > datetime.now()):
-        cli.notice(nick, ("This command is rate-limited." +
-                          "Please wait a while before using it again."))
-        return
-
-    pl = var.list_players()
-
-    if nick in pl:
-=======
     if (chan != nick and var.LAST_VOTES and var.VOTES_RATE_LIMIT and
             var.LAST_VOTES + timedelta(seconds=var.VOTES_RATE_LIMIT) >
             datetime.now()):
@@ -986,7 +971,6 @@
     pl = var.list_players()
 
     if chan != nick and nick in pl:
->>>>>>> a4b7c024
         var.LAST_VOTES = datetime.now()
 
     if not var.VOTES.values():
@@ -999,15 +983,9 @@
                                          len(var.VOTES[votee]),
                                          ' '.join(var.VOTES[votee]))
                     for votee in var.VOTES.keys()]
-<<<<<<< HEAD
-        msg = "{0}: {1}".format(nick, ", ".join(votelist))
-
-    if nick in pl:
-=======
         msg = '{}: {}'.format(nick, ', '.join(votelist))
 
     if chan == nick or nick in pl:
->>>>>>> a4b7c024
         cli.msg(chan, msg)
     else:
         cli.notice(nick, msg)
@@ -5479,19 +5457,11 @@
         rest = rest.strip().lower()
 
         if rest:
-<<<<<<< HEAD
             if cgamemode(cli, rest):
                 cli.msg(chan, ("\u0002{0}\u0002 has changed the "+
                                 "game settings successfully.").format(nick))
 
     def fgame_help(args = ""):
-=======
-            if cgamemode(cli, *re.split(' +', rest)):
-                cli.msg(chan, ('\u0002{}\u0002 has changed the game settings '
-                               'successfully.').format(nick))
-    
-    def fgame_help(args=''):
->>>>>>> a4b7c024
         args = args.strip()
 
         if not args:
