--- conflicted
+++ resolved
@@ -5312,13 +5312,8 @@
             cmd("j")(lambda *spam: cli.msg(chan, "This command has been disabled by an admin."))
         if "start" in COMMANDS.keys():
             del COMMANDS["start"]
-<<<<<<< HEAD
-            cmd("join")(lambda *spam: cli.msg(chan, "This command has been disabled by an admin."))
-
-=======
             cmd("start")(lambda *spam: cli.msg(chan, "This command has been disabled by an admin."))
-        
->>>>>>> 9c341dc9
+
     cli.msg(chan, "Starting a new game has now been disabled by \02{0}\02.".format(nick))
     var.ADMIN_TO_PING = nick
 
