--- conflicted
+++ resolved
@@ -1189,7 +1189,6 @@
     lwolves = len(var.list_players(var.WOLFCHAT_ROLES))
     lrealwolves = len(var.list_players(var.WOLF_ROLES)) - len(var.ROLES["wolf cub"])
     if var.PHASE == "day":
-<<<<<<< HEAD
         for p in var.WOUNDED:
             try:
                 role = var.get_role(p)
@@ -1246,31 +1245,6 @@
                       "chop them up, BBQ them, and have a hearty meal.")
             winner = "villagers"
     elif lrealwolves == 0:
-=======
-        lpl -= len([x for x in var.WOUNDED if x not in var.ROLES["traitor"]])
-        lwolves -= len([x for x in var.WOUNDED if x in var.ROLES["traitor"]])
-    if lpl < 1:
-        message = "Game over! There are no players remaining. Nobody wins."
-        win = ""
-    if lwolves == lpl / 2:
-        message = ("Game over! There are the same number of wolves as " +
-                  "uninjured villagers. The wolves overpower the villagers and win.")
-        win = "villagers"
-    elif lwolves > lpl / 2:
-        message = ("Game over! There are more wolves than "+
-                  "uninjured villagers. The wolves overpower the villagers and win.")
-        win = "wolves"
-    elif (not var.ROLES["wolf"] and
-          not var.ROLES["traitor"] and
-          not var.ROLES["werecrow"]):
-        message = ("Game over! All the wolves are dead! The villagers " +
-                  "chop them up, BBQ them, and have a hearty meal.")
-        win = "villagers"
-    elif (not var.ROLES["wolf"] and not 
-          var.ROLES["werecrow"] and var.ROLES["traitor"]):
-        for t in var.ROLES["traitor"]:
-            var.LOGGER.logBare(t, "TRANSFORM")
->>>>>>> 8b76de1a
         chk_traitor(cli)
         return chk_win(cli, end_game)
     else:
@@ -1278,14 +1252,8 @@
     if end_game:
         cli.msg(chan, message)
         var.LOGGER.logMessage(message)
-<<<<<<< HEAD
-        var.LOGGER.logBare(winner.upper())
+        var.LOGGER.logBare(winner.upper(), "WIN")
         stop_game(cli, winner)
-=======
-        if win:
-            var.LOGGER.logBare(win.upper(), "WIN")
-        stop_game(cli, win)
->>>>>>> 8b76de1a
     return True
 
 def del_player(cli, nick, forced_death = False, devoice = True, end_game = True, death_triggers = True):
@@ -1544,13 +1512,8 @@
                         cli.msg(chan, ("\u0002{0}\u0002 didn't get out of bed for a very long " +
                                        "time and has been found dead.").format(nck))
                     make_stasis(nck, var.IDLE_STASIS_PENALTY)
-<<<<<<< HEAD
                     if not del_player(cli, nck, death_triggers = False):
                         return
-=======
-                    del_player(cli, nck, end_game=False)
-                chk_win(cli)
->>>>>>> 8b76de1a
                 pl = var.list_players()
                 x = [a for a in to_warn if a in pl]
                 if x:
