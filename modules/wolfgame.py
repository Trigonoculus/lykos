# Copyright (c) 2011, Jimmy Cao All rights reserved.
#
# Redistribution and use in source and binary forms, with or without
# modification, are permitted provided that the following conditions are met:
#
# Redistributions of source code must retain the above copyright notice, this
# list of conditions and the following disclaimer.  Redistributions in binary
# form must reproduce the above copyright notice, this list of conditions and
# the following disclaimer in the documentation and/or other materials provided
# with the distribution.  THIS SOFTWARE IS PROVIDED BY THE COPYRIGHT HOLDERS
# AND CONTRIBUTORS "AS IS" AND ANY EXPRESS OR IMPLIED WARRANTIES, INCLUDING,
# BUT NOT LIMITED TO, THE IMPLIED WARRANTIES OF MERCHANTABILITY AND FITNESS FOR
# A PARTICULAR PURPOSE ARE DISCLAIMED. IN NO EVENT SHALL THE COPYRIGHT HOLDER
# OR CONTRIBUTORS BE LIABLE FOR ANY DIRECT, INDIRECT, INCIDENTAL, SPECIAL,
# EXEMPLARY, OR CONSEQUENTIAL DAMAGES (INCLUDING, BUT NOT LIMITED TO,
# PROCUREMENT OF SUBSTITUTE GOODS OR SERVICES; LOSS OF USE, DATA, OR PROFITS;
# OR BUSINESS INTERRUPTION) HOWEVER CAUSED AND ON ANY THEORY OF LIABILITY,
# WHETHER IN CONTRACT, STRICT LIABILITY, OR TORT (INCLUDING NEGLIGENCE OR
# OTHERWISE) ARISING IN ANY WAY OUT OF THE USE OF THIS SOFTWARE, EVEN IF
# ADVISED OF THE POSSIBILITY OF SUCH DAMAGE.

from oyoyo.parse import parse_nick
import settings.wolfgame as var
import botconfig
from tools.wolfgamelogger import WolfgameLogger
from tools import decorators
from datetime import datetime, timedelta
from collections import defaultdict
import threading
import copy
import time
import re
import sys
import os
import imp
import math
import fnmatch
import random
import subprocess
from imp import reload

BOLD = "\u0002"

COMMANDS = {}
PM_COMMANDS = {}
HOOKS = {}

cmd = decorators.generate(COMMANDS)
pmcmd = decorators.generate(PM_COMMANDS)
hook = decorators.generate(HOOKS, raw_nick=True, permissions=False)

# Game Logic Begins:

var.LAST_PING = None  # time of last ping
var.LAST_STATS = None
var.LAST_VOTES = None
var.LAST_ADMINS = None
var.LAST_GSTATS = None
var.LAST_PSTATS = None
var.LAST_TIME = None

var.USERS = {}

var.PINGING = False
var.ADMIN_PINGING = False
var.ROLES = {"person" : []}
var.SPECIAL_ROLES = {}
var.ORIGINAL_ROLES = {}
var.PLAYERS = {}
var.DCED_PLAYERS = {}
var.ADMIN_TO_PING = None
var.AFTER_FLASTGAME = None
var.PHASE = "none"  # "join", "day", or "night"
var.TIMERS = {}
var.DEAD = []

var.ORIGINAL_SETTINGS = {}

var.LAST_SAID_TIME = {}

var.GAME_START_TIME = datetime.now()  # for idle checker only
var.CAN_START_TIME = 0
var.GRAVEYARD_LOCK = threading.RLock()
var.GAME_ID = 0
var.STARTED_DAY_PLAYERS = 0

var.DISCONNECTED = {}  # players who got disconnected

var.STASISED = defaultdict(int)

var.LOGGER = WolfgameLogger(var.LOG_FILENAME, var.BARE_LOG_FILENAME)

var.JOINED_THIS_GAME = [] # keeps track of who already joined this game at least once (cloaks)

var.OPPED = False  # Keeps track of whether the bot is opped

if botconfig.DEBUG_MODE:
    var.NIGHT_TIME_LIMIT = 0 # 120
    var.NIGHT_TIME_WARN = 0 # 90
    var.DAY_TIME_LIMIT_WARN = 0 # 600
    var.DAY_TIME_LIMIT_CHANGE = 0 # 120
    var.SHORT_DAY_LIMIT_WARN = 0 # 400
    var.SHORT_DAY_LIMIT_CHANGE = 0 # 120
    var.KILL_IDLE_TIME = 0 # 300
    var.WARN_IDLE_TIME = 0 # 180
    var.JOIN_TIME_LIMIT = 0
    var.LEAVE_STASIS_PENALTY = 1
    var.IDLE_STASIS_PENALTY = 1
    var.PART_STASIS_PENALTY = 1


def connect_callback(cli):
    to_be_devoiced = []
    cmodes = []

    @hook("quietlist", hookid=294)
    def on_quietlist(cli, server, botnick, channel, q, quieted, by, something):
        if re.match(".+\!\*@\*", quieted):  # only unquiet people quieted by bot
            cmodes.append(("-q", quieted))

    @hook("whospcrpl", hookid=294)
    def on_whoreply(cli, server, nick, ident, cloak, user, status, acc):
        if user in var.USERS: return  # Don't add someone who is already there
        if user == botconfig.NICK:
            cli.nickname = user
            cli.ident = ident
            cli.hostmask = cloak
        if acc == "0":
            acc = "*"
        if "+" in status:
            to_be_devoiced.append(user)
        var.USERS[user] = dict(cloak=cloak,account=acc)

    @hook("endofwho", hookid=294)
    def afterwho(*args):
        for nick in to_be_devoiced:
            cmodes.append(("-v", nick))
        # devoice all on connect

        @hook("mode", hookid=294)
        def on_give_me_ops(cli, blah, blahh, modeaction, target="", *other):
<<<<<<< HEAD
            if modeaction == "+o" and target == botconfig.NICK and var.PHASE == "none":

                @hook("quietlistend", 294)
                def on_quietlist_end(cli, svr, nick, chan, *etc):
                    if chan == botconfig.CHANNEL:
                        decorators.unhook(HOOKS, 294)
                        mass_mode(cli, cmodes)

                cli.mode(botconfig.CHANNEL, "q")  # unquiet all
=======
            if modeaction == "+o" and target == botconfig.NICK:
                var.OPPED = True

                if var.PHASE == "none":
                    @hook("quietlistend", 294)
                    def on_quietlist_end(cli, svr, nick, chan, *etc):
                        if chan == botconfig.CHANNEL:
                            mass_mode(cli, cmodes)

                    cli.mode(botconfig.CHANNEL, "q")  # unquiet all
>>>>>>> b93bf388

                    cli.mode(botconfig.CHANNEL, "-m")  # remove -m mode from channel
            elif modeaction == "-o" and target == botconfig.NICK:
                var.OPPED = False
                cli.msg("ChanServ", "op " + botconfig.CHANNEL)


    cli.who(botconfig.CHANNEL, "%nuhaf")


def mass_mode(cli, md):
    """ Example: mass_mode(cli, (('+v', 'asdf'), ('-v','wobosd'))) """
    lmd = len(md)  # store how many mode changes to do
    for start_i in range(0, lmd, 4):  # 4 mode-changes at a time
        if start_i + 4 > lmd:  # If this is a remainder (mode-changes < 4)
            z = list(zip(*md[start_i:]))  # zip this remainder
            ei = lmd % 4  # len(z)
        else:
            z = list(zip(*md[start_i:start_i+4])) # zip four
            ei = 4 # len(z)
        # Now z equal something like [('+v', '-v'), ('asdf', 'wobosd')]
        arg1 = "".join(z[0])
        arg2 = " ".join(z[1])  # + " " + " ".join([x+"!*@*" for x in z[1]])
        cli.mode(botconfig.CHANNEL, arg1, arg2)

def pm(cli, target, message):  # message either privmsg or notice, depending on user settings
    if target in var.USERS and var.USERS[target]["cloak"] in var.SIMPLE_NOTIFY:
        cli.notice(target, message)
    else:
        cli.msg(target, message)

def reset_settings():
    for attr in list(var.ORIGINAL_SETTINGS.keys()):
        setattr(var, attr, var.ORIGINAL_SETTINGS[attr])
    dict.clear(var.ORIGINAL_SETTINGS)

def reset_modes_timers(cli):
    # Reset game timers
    for x, timr in var.TIMERS.items():
        timr.cancel()
    var.TIMERS = {}

    # Reset modes
    cli.mode(botconfig.CHANNEL, "-m")
    cmodes = []
    for plr in var.list_players():
        cmodes.append(("-v", plr))
    for deadguy in var.DEAD:
        cmodes.append(("-q", deadguy+"!*@*"))
    mass_mode(cli, cmodes)

def reset(cli):
    var.PHASE = "none"
    var.GAME_ID = 0
    var.DEAD = []
    var.ROLES = {"person" : []}
    var.JOINED_THIS_GAME = []

    reset_settings()

    dict.clear(var.LAST_SAID_TIME)
    dict.clear(var.PLAYERS)
    dict.clear(var.DCED_PLAYERS)
    dict.clear(var.DISCONNECTED)

def make_stasis(nick, penalty):
    try:
        cloak = var.USERS[nick]['cloak']
        if cloak is not None:
            var.STASISED[cloak] += penalty
    except KeyError:
        pass

@pmcmd("fdie", "fbye", admin_only=True)
@cmd("fdie", "fbye", admin_only=True)
def forced_exit(cli, nick, *rest):  # Admin Only
    """Forces the bot to close"""

    if var.PHASE in ("day", "night"):
        stop_game(cli)
    else:
        reset_modes_timers(cli)
        reset(cli)

    cli.quit("Forced quit from "+nick)



@pmcmd("frestart", admin_only=True)
@cmd("frestart", admin_only=True)
def restart_program(cli, nick, *rest):
    """Restarts the bot."""
    try:
        if var.PHASE in ("day", "night"):
            stop_game(cli)
        else:
            reset_modes_timers(cli)
            reset(cli)

        cli.quit("Forced restart from "+nick)
        raise SystemExit
    finally:
        print("RESTARTING")
        python = sys.executable
        if rest[-1].strip().lower() == "debugmode":
            os.execl(python, python, sys.argv[0], "--debug")
        elif rest[-1].strip().lower() == "normalmode":
            os.execl(python, python, sys.argv[0])
        elif rest[-1].strip().lower() == "verbosemode":
            os.execl(python, python, sys.argv[0], "--verbose")
        else:
            os.execl(python, python, *sys.argv)



@pmcmd("ping")
def pm_ping(cli, nick, rest):
    pm(cli, nick, 'Pong!')


@cmd("ping")
def pinger(cli, nick, chan, rest):
    """Pings the channel to get people's attention.  Rate-Limited."""

    if var.PHASE in ('night','day'):
        #cli.notice(nick, "You cannot use this command while a game is running.")
        cli.notice(nick, 'Pong!')
        return

    if (var.LAST_PING and
        var.LAST_PING + timedelta(seconds=var.PING_WAIT) > datetime.now()):
        cli.notice(nick, ("This command is rate-limited. " +
                          "Please wait a while before using it again."))
        return

    var.LAST_PING = datetime.now()
    if var.PINGING:
        return
    var.PINGING = True
    TO_PING = []



    @hook("whoreply", hookid=800)
    def on_whoreply(cli, server, dunno, chan, dunno1,
                    cloak, dunno3, user, status, dunno4):
        if not var.PINGING: return
        if user in (botconfig.NICK, nick): return  # Don't ping self.

        if (all((not var.OPT_IN_PING,
                 'G' not in status,  # not /away
                 '+' not in status,  # not already joined (voiced)
                 cloak not in var.STASISED, # not in stasis
                 cloak not in var.AWAY)) or
            all((var.OPT_IN_PING, '+' not in status,
                 cloak in var.PING_IN))):

            TO_PING.append(user)


    @hook("endofwho", hookid=800)
    def do_ping(*args):
        if not var.PINGING: return

        TO_PING.sort(key=lambda x: x.lower())

        cli.msg(botconfig.CHANNEL, "PING! "+" ".join(TO_PING))
        var.PINGING = False

        minimum = datetime.now() + timedelta(seconds=var.PING_MIN_WAIT)
        if not var.CAN_START_TIME or var.CAN_START_TIME < minimum:
           var.CAN_START_TIME = minimum

        decorators.unhook(HOOKS, 800)

    cli.who(botconfig.CHANNEL)


@cmd("simple", raw_nick = True)
@pmcmd("simple", raw_nick = True)
def mark_simple_notify(cli, nick, *rest):
    """If you want the bot to NOTICE you for every interaction"""

    nick, _, __, cloak = parse_nick(nick)

    if cloak in var.SIMPLE_NOTIFY:
        var.SIMPLE_NOTIFY.remove(cloak)
        var.remove_simple_rolemsg(cloak)

        cli.notice(nick, "You now no longer receive simple role instructions.")
        return

    var.SIMPLE_NOTIFY.append(cloak)
    var.add_simple_rolemsg(cloak)

    cli.notice(nick, "You now receive simple role instructions.")

if not var.OPT_IN_PING:
    @cmd("away", raw_nick=True)
    @pmcmd("away", raw_nick=True)
    def away(cli, nick, *rest):
        """Use this to activate your away status (so you aren't pinged)."""
        nick, _, _, cloak = parse_nick(nick)
        if cloak in var.AWAY:
            var.AWAY.remove(cloak)
            var.remove_away(cloak)

            cli.notice(nick, "You are no longer marked as away.")
            return
        var.AWAY.append(cloak)
        var.add_away(cloak)

        cli.notice(nick, "You are now marked as away.")

    @cmd("back", raw_nick=True)
    @pmcmd("back", raw_nick=True)
    def back_from_away(cli, nick, *rest):
        """Unmarks away status"""
        nick, _, _, cloak = parse_nick(nick)
        if cloak not in var.AWAY:
            cli.notice(nick, "You are not marked as away.")
            return
        var.AWAY.remove(cloak)
        var.remove_away(cloak)

        cli.notice(nick, "You are no longer marked as away.")


else:  # if OPT_IN_PING setting is on
    @cmd("in", raw_nick=True)
    @pmcmd("in", raw_nick=True)
    def get_in(cli, nick, *rest):
        """Get yourself in the ping list"""
        nick, _, _, cloak = parse_nick(nick)
        if cloak in var.PING_IN:
            cli.notice(nick, "You are already on the list")
            return
        var.PING_IN.append(cloak)
        var.add_ping(cloak)

        cli.notice(nick, "You are now on the list.")

    @cmd("out", raw_nick=True)
    @pmcmd("out", raw_nick=True)
    def get_out(cli, nick, *rest):
        """Removes yourself from the ping list"""
        nick, _, _, cloak = parse_nick(nick)
        if cloak in var.PING_IN:
            var.PING_IN.remove(cloak)
            var.remove_ping(cloak)

            cli.notice(nick, "You are no longer in the list.")
            return
        cli.notice(nick, "You are not in the list.")


@cmd("fping", admin_only=True)
def fpinger(cli, nick, chan, rest):
    var.LAST_PING = None
    pinger(cli, nick, chan, rest)


@cmd("join", "j", raw_nick=True)
def join(cli, nick, chann_, rest):
    """Either starts a new game of Werewolf or joins an existing game that has not started yet."""
    pl = var.list_players()

    chan = botconfig.CHANNEL

    nick, _, __, cloak = parse_nick(nick)

    if not var.OPPED:
        cli.notice(nick, "Sorry, I'm not opped in {0}.".format(chan))
        return

    try:
        cloak = var.USERS[nick]['cloak']
        if cloak is not None and cloak in var.STASISED:
            cli.notice(nick, "Sorry, but you are in stasis for {0} games.".format(var.STASISED[cloak]))
            return
    except KeyError:
        cloak = None


    if var.PHASE == "none":

        cli.mode(chan, "+v", nick)
        var.ROLES["person"].append(nick)
        var.PHASE = "join"
        var.WAITED = 0
        var.GAME_ID = time.time()
        var.JOINED_THIS_GAME.append(cloak)
        var.CAN_START_TIME = datetime.now() + timedelta(seconds=var.MINIMUM_WAIT)
        cli.msg(chan, ('\u0002{0}\u0002 has started a game of Werewolf. '+
                      'Type "{1}join" to join. Type "{1}start" to start the game. '+
                      'Type "{1}wait" to increase start wait time.').format(nick, botconfig.CMD_CHAR))

        # Set join timer
        if var.JOIN_TIME_LIMIT:
            t = threading.Timer(var.JOIN_TIME_LIMIT, kill_join, [cli, chan])
            var.TIMERS['join'] = t
            t.daemon = True
            t.start()

    elif nick in pl:
        cli.notice(nick, "You're already playing!")
    elif len(pl) >= var.MAX_PLAYERS:
        cli.notice(nick, "Too many players!  Try again next time.")
    elif var.PHASE != "join":
        cli.notice(nick, "Sorry but the game is already running.  Try again next time.")
    else:

        cli.mode(chan, "+v", nick)
        var.ROLES["person"].append(nick)
        cli.msg(chan, '\u0002{0}\u0002 has joined the game and raised the number of players to \u0002{1}\u0002.'.format(nick, len(pl) + 1))
        if not cloak in var.JOINED_THIS_GAME:
            # make sure this only happens once
            var.JOINED_THIS_GAME.append(cloak)
            now = datetime.now()

            # add var.EXTRA_WAIT_JOIN to wait time
            if now > var.CAN_START_TIME:
                var.CAN_START_TIME = now + timedelta(seconds=var.EXTRA_WAIT_JOIN)
            else:
                var.CAN_START_TIME += timedelta(seconds=var.EXTRA_WAIT_JOIN)

            # make sure there's at least var.WAIT_AFTER_JOIN seconds of wait time left, if not add them
            if now + timedelta(seconds=var.WAIT_AFTER_JOIN) > var.CAN_START_TIME:
                var.CAN_START_TIME = now + timedelta(seconds=var.WAIT_AFTER_JOIN)

        var.LAST_STATS = None # reset
        var.LAST_GSTATS = None
        var.LAST_PSTATS = None
        var.LAST_TIME = None


def kill_join(cli, chan):
    pl = var.list_players()
    pl.sort(key=lambda x: x.lower())
    msg = 'PING! {0}'.format(", ".join(pl))
    reset_modes_timers(cli)
    reset(cli)
    cli.msg(chan, msg)
    cli.msg(chan, 'The current game took too long to start and ' +
                  'has been canceled. If you are still active, ' +
                  'please join again to start a new game.')
    var.LOGGER.logMessage('Game canceled.')


@cmd("fjoin", admin_only=True)
def fjoin(cli, nick, chann_, rest):
    noticed = False
    chan = botconfig.CHANNEL
    if not rest.strip():
        join(cli, nick, chan, "")

    for a in re.split(" +",rest):
        a = a.strip()
        if not a:
            continue
        ul = list(var.USERS.keys())
        ull = [u.lower() for u in ul]
        if a.lower() not in ull:
            if not is_fake_nick(a) or not botconfig.DEBUG_MODE:
                if not noticed:  # important
                    cli.msg(chan, nick+(": You may only fjoin "+
                                        "people who are in this channel."))
                    noticed = True
                continue
        if not is_fake_nick(a):
            a = ul[ull.index(a.lower())]
        if a != botconfig.NICK:
            join(cli, a.strip(), chan, "")
        else:
            cli.notice(nick, "No, that won't be allowed.")

@cmd("fleave", "fquit", admin_only=True)
def fleave(cli, nick, chann_, rest):
    chan = botconfig.CHANNEL

    if var.PHASE == "none":
        cli.notice(nick, "No game is running.")
    for a in re.split(" +",rest):
        a = a.strip()
        if not a:
            continue
        pl = var.list_players()
        pll = [x.lower() for x in pl]
        if a.lower() in pll:
            a = pl[pll.index(a.lower())]
        else:
            cli.msg(chan, nick+": That person is not playing.")
            return
        cli.msg(chan, ("\u0002{0}\u0002 is forcing"+
                       " \u0002{1}\u0002 to leave.").format(nick, a))
        if var.ROLE_REVEAL:
            cli.msg(chan, "Say goodbye to the \02{0}\02.".format(var.get_role(a)))
        if var.PHASE == "join":
            cli.msg(chan, ("New player count: \u0002{0}\u0002").format(len(var.list_players()) - 1))
        if var.PHASE in ("day", "night"):
            var.LOGGER.logMessage("{0} is forcing {1} to leave.".format(nick, a))
            var.LOGGER.logMessage("Say goodbye to the {0}".format(var.get_role(a)))
        del_player(cli, a)


@cmd("fstart", admin_only=True)
def fstart(cli, nick, chan, rest):
    var.CAN_START_TIME = datetime.now()
    cli.msg(botconfig.CHANNEL, "\u0002{0}\u0002 has forced the game to start.".format(nick))
    start(cli, nick, chan, rest)



@hook("kick")
def on_kicked(cli, nick, chan, victim, reason):
    if victim == botconfig.NICK:
        cli.join(botconfig.CHANNEL)
        cli.msg("ChanServ", "op "+botconfig.CHANNEL)


@hook("account")
def on_account(cli, nick, acc):
    nick, mode, user, cloak = parse_nick(nick)
    if nick in var.USERS.keys():
        var.USERS[nick]["cloak"] = cloak
        var.USERS[nick]["account"] = acc

@cmd("stats")
def stats(cli, nick, chan, rest):
    """Display the player statistics"""
    if var.PHASE == "none":
        cli.notice(nick, "No game is currently running.")
        return

    pl = var.list_players()

    if nick != chan and (nick in pl or var.PHASE == "join"):
        # only do this rate-limiting stuff if the person is in game
        if (var.LAST_STATS and
            var.LAST_STATS + timedelta(seconds=var.STATS_RATE_LIMIT) > datetime.now()):
            cli.notice(nick, ("This command is rate-limited. " +
                              "Please wait a while before using it again."))
            return

        var.LAST_STATS = datetime.now()

    pl.sort(key=lambda x: x.lower())
    if len(pl) > 1:
        msg = '{0}: \u0002{1}\u0002 players: {2}'.format(nick,
            len(pl), ", ".join(pl))
    else:
        msg = '{0}: \u00021\u0002 player: {1}'.format(nick, pl[0])

    if nick == chan:
        pm(cli, nick, msg)
    else:
        if nick in pl or var.PHASE == "join":
            cli.msg(chan, msg)
            var.LOGGER.logMessage(msg.replace("\02", ""))
        else:
            cli.notice(nick, msg)

    if var.PHASE == "join" or not var.ROLE_REVEAL:
        return

    message = []
    f = False  # set to true after the is/are verb is decided
    l1 = [k for k in var.ROLES.keys()
          if var.ROLES[k]]
    l2 = [k for k in var.ORIGINAL_ROLES.keys()
          if var.ORIGINAL_ROLES[k]]
    rs = list(set(l1+l2))

    # Due to popular demand, picky ordering
    if "wolf" in rs:
        rs.remove("wolf")
        rs.insert(0, "wolf")
    if "augur" in rs:
        rs.remove("augur")
        rs.insert(1, "augur")
    if "oracle" in rs:
        rs.remove("oracle")
        rs.insert(1, "oracle")
    if "seer" in rs:
        rs.remove("seer")
        rs.insert(1, "seer")
    if var.DEFAULT_ROLE in rs:
        rs.remove(var.DEFAULT_ROLE)
    rs.append(var.DEFAULT_ROLE)


    firstcount = len(var.ROLES[rs[0]])
    if firstcount > 1 or not firstcount:
        vb = "are"
    else:
        vb = "is"

    amn_roles = {}
    for amn in var.ROLES["amnesiac"]:
        for role in var.ORIGINAL_ROLES.keys():
            if role in ("amnesiac", "village elder", "time lord", "vengeful ghost") or role in var.TEMPLATE_RESTRICTIONS.keys():
                continue;
            if amn in var.ORIGINAL_ROLES[role]:
                if role in amn_roles:
                    amn_roles[role].append(amn)
                else:
                    amn_roles[role] = [amn]

    for role in rs:
        # only show actual roles
        if role in ("amnesiac", "village elder", "time lord", "vengeful ghost") or role in var.TEMPLATE_RESTRICTIONS.keys():
            continue
        count = len(var.ROLES[role])
        # TODO: should we do anything special with amnesiac counts? Right now you can pretty easily
        # figure out what role an amnesiac is by doing !stats and seeing which numbers are low
        if role == "traitor" and var.HIDDEN_TRAITOR:
            continue
        elif role == var.DEFAULT_ROLE:
            if var.HIDDEN_TRAITOR:
                count += len(var.ROLES["traitor"])
            count += len(var.ROLES["village elder"] + var.ROLES["time lord"] + var.ROLES["vengeful ghost"])
        if role in amn_roles:
            count += len(amn_roles[role])

        if count > 1 or count == 0:
            message.append("\u0002{0}\u0002 {1}".format(count if count else "\u0002no\u0002", var.plural(role)))
        else:
            message.append("\u0002{0}\u0002 {1}".format(count, role))
    stats_mssg =  "{0}: It is currently {4}. There {3} {1}, and {2}.".format(nick,
                                                        ", ".join(message[0:-1]),
                                                        message[-1],
                                                        vb,
                                                        var.PHASE)
    if nick == chan:
        pm(cli, nick, stats_mssg)
    else:
        if nick in pl or var.PHASE == "join":
            cli.msg(chan, stats_mssg)
            var.LOGGER.logMessage(stats_mssg.replace("\02", ""))
        else:
            cli.notice(nick, stats_mssg)

@pmcmd("stats")
def stats_pm(cli, nick, rest):
    stats(cli, nick, nick, rest)



def hurry_up(cli, gameid, change):
    if var.PHASE != "day": return
    if gameid:
        if gameid != var.DAY_ID:
            return

    chan = botconfig.CHANNEL

    if not change:
        cli.msg(chan, ("\02As the sun sinks inexorably toward the horizon, turning the lanky pine " +
                      "trees into fire-edged silhouettes, the villagers are reminded that very little " +
                      "time remains for them to reach a decision; if darkness falls before they have done " +
                      "so, the majority will win the vote. No one will be lynched if there " +
                      "are no votes or an even split.\02"))
        if not var.DAY_TIME_LIMIT_CHANGE:
            return
        if (len(var.list_players()) <= var.SHORT_DAY_PLAYERS):
            tmr = threading.Timer(var.SHORT_DAY_LIMIT_CHANGE, hurry_up, [cli, var.DAY_ID, True])
        else:
            tmr = threading.Timer(var.DAY_TIME_LIMIT_CHANGE, hurry_up, [cli, var.DAY_ID, True])
        tmr.daemon = True
        var.TIMERS["day"] = tmr
        tmr.start()
        return


    var.DAY_ID = 0

    pl = var.list_players()
    avail = len(pl) - len(var.WOUNDED) - len(var.ASLEEP)
    votesneeded = avail // 2 + 1

    found_dup = False
    maxfound = (0, "")
    for votee, voters in iter(var.VOTES.items()):
        numvotes = sum([var.BUREAUCRAT_VOTES if p in var.ROLES["bureaucrat"] else 1 for p in voters])
        if numvotes > maxfound[0]:
            maxfound = (numvotes, votee)
            found_dup = False
        elif numvotes == maxfound[0]:
            found_dup = True
    if maxfound[0] > 0 and not found_dup:
        cli.msg(chan, "The sun sets.")
        var.LOGGER.logMessage("The sun sets.")
        var.VOTES[maxfound[1]] = [None] * votesneeded
        chk_decision(cli)  # Induce a lynch
    else:
        cli.msg(chan, ("As the sun sets, the villagers agree to "+
                      "retire to their beds and wait for morning."))
        var.LOGGER.logMessage(("As the sun sets, the villagers agree to "+
                               "retire to their beds and wait for morning."))
        transition_night(cli)




@cmd("fnight", admin_only=True)
def fnight(cli, nick, chan, rest):
    if var.PHASE != "day":
        cli.notice(nick, "It is not daytime.")
    else:
        hurry_up(cli, 0, True)


@cmd("fday", admin_only=True)
def fday(cli, nick, chan, rest):
    if var.PHASE != "night":
        cli.notice(nick, "It is not nighttime.")
    else:
        transition_day(cli)



def chk_decision(cli):
    chan = botconfig.CHANNEL
    pl = var.list_players()
    avail = len(pl) - len(var.WOUNDED) - len(var.ASLEEP)
    votesneeded = avail // 2 + 1
    aftermessage = None
    for votee, voters in iter(var.VOTES.items()):
        numvotes = sum([var.BUREAUCRAT_VOTES if p in var.ROLES["bureaucrat"] else 1 for p in voters])
        if numvotes >= votesneeded:
            # roles that prevent any lynch from happening
            if votee in var.ROLES["mayor"] and votee not in var.REVEALED_MAYORS:
                lmsg = ("While being dragged to the gallows, \u0002{0}\u0002 reveals that they " +
                        "are the \u0002mayor\u0002. The village agrees to let them live for now.").format(votee)
                var.REVEALED_MAYORS.append(votee)
                var.LOGGER.logBare(votee, "MAYOR REVEALED")
                votee = None
            elif votee in var.REVEALED:
                role = var.get_reveal_role(votee)
                an = "n" if role[0] in ("a", "e", "i", "o", "u") else ""
                lmsg = ("Before the rope is pulled, \u0002{0}\u0002's totem emits a brilliant flash of light. " +
                        "When the villagers are able to see again, they discover that {0} has escaped! " +
                        "The left-behind totem seems to have taken on the shape of a{1} \u0002{2}\u0002.").format(votee, an, role)
                var.LOGGER.logBare(votee, "ACTIVATED REVEALING TOTEM")
                votee = None
            else:
                # roles that end the game upon being lynched
                if votee in var.ROLES["fool"]:
                    # ends game immediately, with fool as only winner
                    lmsg = random.choice(var.LYNCH_MESSAGES).format(votee, var.get_reveal_role(votee))
                    cli.msg(botconfig.CHANNEL, lmsg)
                    var.LOGGER.logMessage(lmsg.replace("\02", ""))
                    var.LOGGER.logBare(votee, "LYNCHED")
                    message = "Game over! The fool has been lynched, causing them to win."
                    cli.msg(botconfig.CHANNEL, message)
                    var.LOGGER.logMessage(message)
                    var.LOGGER.logBare(votee, "FOOL WIN")
                    stop_game(cli, "@" + votee)
                    return
                # roles that eliminate other players upon being lynched
                # note that lovers, assassin, clone, and vengeful ghost are handled in del_player() since they trigger on more than just lynch
                elif votee in var.DESPERATE:
                    # Also kill the very last person to vote them
                    target = voters[-1]
                    if var.ROLE_REVEAL:
                        tmsg = ("As the noose is being fitted, \u0002{0}\u0002's totem emits a brilliant flash of light. " +
                                "When the villagers are able to see again, they discover that \u0002{1}\u0002, " +
                                "a \u0002{2}\u0002, has fallen over dead.").format(votee, target, var.get_reveal_role(target))
                    else:
                        tmsg = ("As the noose is being fitted, \u0002{0}\u0002's totem emits a brilliant flash of light. " +
                                "When the villagers are able to see again, they discover that \u0002{1}\u0002 " +
                                "has fallen over dead.").format(votee, target)
                    var.LOGGER.logMessage(tmsg.replace("\02", ""))
                    var.LOGGER.logBare(votee, "ACTIVATED DESPERATION TOTEM")
                    var.LOGGER.logBare(target, "DESPERATION TOTEM TARGET")
                    cli.msg(botconfig.CHANNEL, tmsg)
                    del_player(cli, target, True, end_game = False) # do not end game just yet, we have more killin's to do!
                if votee in var.ROLES["mad scientist"]:
                    # kills the 2 players adjacent to them in the original players listing (in order of !joining)
                    # if those players are already dead, nothing happens
                    index = var.ALL_PLAYERS.index(votee)
                    targets = []
                    target1 = var.ALL_PLAYERS[index - 1]
                    target2 = var.ALL_PLAYERS[index + 1 if index < len(var.ALL_PLAYERS) - 1 else 0]
                    if target1 in var.list_players():
                        if target2 in var.list_players():
                            if var.ROLE_REVEAL:
                                tmsg = ("While being dragged off, mad scientist \u0002{0}\u0002 throws " +
                                        "a potent chemical concoction into the crowd. \u0002{1}\u0002, " +
                                        "a \u0002{2}\u0002, and \u0002{3}\u0002, a \u0002{4}\u0002, " +
                                        "get hit by the chemicals and die.").format(votee, target1, var.get_reveal_role(target1), target2, var.get_reveal_role(target2))
                            else:
                                tmsg = ("While being dragged off, mad scientist \u0002{0}\u0002 throws " +
                                        "a potent chemical concoction into the crowd. \u0002{1}\u0002 " +
                                        "and \u0002{2}\u0002 get hit by the chemicals and die.").format(votee, target1, target2)
                            var.LOGGER.logMessage(tmsg.replace("\02", ""))
                            var.LOGGER.logBare(votee, "MAD SCIENTIST")
                            var.LOGGER.logBare(target1, "DIED FROM SCIENTIST")
                            var.LOGGER.logBare(target2, "DIED FROM SCIENTIST")
                            cli.msg(botconfig.CHANNEL, tmsg)
                            del_player(cli, target1, True, end_game = False)
                            del_player(cli, target2, True, end_game = False)
                        else:
                            if var.ROLE_REVEAL:
                                tmsg = ("While being dragged off, mad scientist \u0002{0}\u0002 throws " +
                                        "a potent chemical concoction into the crowd. \u0002{1}\u0002, " +
                                        "a \u0002{2}\u0002 gets hit by the chemicals and dies.").format(votee, target1, var.get_reveal_role(target1))
                            else:
                                tmsg = ("While being dragged off, mad scientist \u0002{0}\u0002 throws " +
                                        "a potent chemical concoction into the crowd. \u0002{1}\u0002 " +
                                        "gets hit by the chemicals and dies.").format(votee, target1)
                            var.LOGGER.logMessage(tmsg.replace("\02", ""))
                            var.LOGGER.logBare(votee, "MAD SCIENTIST")
                            var.LOGGER.logBare(target1, "DIED FROM SCIENTIST")
                            cli.msg(botconfig.CHANNEL, tmsg)
                            del_player(cli, target1, True, end_game = False)
                    else:
                        if target2 in var.list_players():
                            if var.ROLE_REVEAL:
                                tmsg = ("While being dragged off, mad scientist \u0002{0}\u0002 throws " +
                                        "a potent chemical concoction into the crowd. \u0002{1}\u0002, " +
                                        "a \u0002{2}\u0002 gets hit by the chemicals and dies.").format(votee, target2, var.get_reveal_role(target2))
                            else:
                                tmsg = ("While being dragged off, mad scientist \u0002{0}\u0002 throws " +
                                        "a potent chemical concoction into the crowd. \u0002{1}\u0002 " +
                                        "gets hit by the chemicals and dies.").format(votee, target2)
                            var.LOGGER.logMessage(tmsg.replace("\02", ""))
                            var.LOGGER.logBare(votee, "MAD SCIENTIST")
                            var.LOGGER.logBare(target2, "DIED FROM SCIENTIST")
                            cli.msg(botconfig.CHANNEL, tmsg)
                            del_player(cli, target2, True, end_game = False)
                        else:
                            tmsg = ("While being dragged off, mad scientist \u0002{0}\u0002 throws " +
                                    "a potent chemical concoction into the crowd. Thankfully, " +
                                    "nobody seems to have gotten hit.").format(votee)
                            var.LOGGER.logMessage(tmsg.replace("\02", ""))
                            var.LOGGER.logBare(votee, "MAD SCIENTIST")
                            cli.msg(botconfig.CHANNEL, tmsg)
                # other
                elif votee in var.ROLES["time lord"]:
                    if "DAY_TIME_LIMIT_WARN" not in var.ORIGINAL_SETTINGS:
                        var.ORIGINAL_SETTINGS["DAY_TIME_LIMIT_WARN"] = var.DAY_TIME_LIMIT_WARN
                    if "DAY_TIME_LIMIT_CHANGE" not in var.ORIGINAL_SETTINGS:
                        var.ORIGINAL_SETTINGS["DAY_TIME_LIMIT_CHANGE"] = var.DAY_TIME_LIMIT_CHANGE
                    if "SHORT_DAY_LIMIT_WARN" not in var.ORIGINAL_SETTINGS:
                        var.ORIGINAL_SETTINGS["SHORT_DAY_LIMIT_WARN"] = var.SHORT_DAY_LIMIT_WARN
                    if "SHORT_DAY_LIMIT_CHANGE" not in var.ORIGINAL_SETTINGS:
                        var.ORIGINAL_SETTINGS["SHORT_DAY_LIMIT_CHANGE"] = var.SHORT_DAY_LIMIT_CHANGE
                    if "NIGHT_TIME_LIMIT" not in var.ORIGINAL_SETTINGS:
                        var.ORIGINAL_SETTINGS["NIGHT_TIME_LIMIT"] = var.NIGHT_TIME_LIMIT
                    if "NIGHT_TIME_WARN" not in var.ORIGINAL_SETTINGS:
                        var.ORIGINAL_SETTINGS["NIGHT_TIME_WARN"] = var.NIGHT_TIME_WARN
                    var.DAY_TIME_LIMIT_WARN = var.TIME_LORD_DAY_WARN
                    var.DAY_TIME_LIMIT_CHANGE = var.TIME_LORD_DAY_CHANGE
                    var.SHORT_DAY_LIMIT_WARN = var.TIME_LORD_DAY_WARN
                    var.SHORT_DAY_LIMIT_CHANGE = var.TIME_LORD_DAY_CHANGE
                    var.NIGHT_TIME_LIMIT = var.TIME_LORD_NIGHT_LIMIT
                    var.NIGHT_TIME_WARN = var.TIME_LORD_NIGHT_WARN
                    aftermessage = ("Tick tock! Since the village has lynched the time lord, " +
                                    "day will now only last {0} seconds and night will now only " +
                                    "last {1} seconds!").format(
                                        var.TIME_LORD_DAY_WARN + var.TIME_LORD_DAY_CHANGE,
                                        var.TIME_LORD_NIGHT_LIMIT)

                if var.ROLE_REVEAL:
                    lmsg = random.choice(var.LYNCH_MESSAGES).format(votee, var.get_reveal_role(votee))
                else:
                    lmsg = random.choice(var.LYNCH_MESSAGES_NO_REVEAL).format(votee)
            cli.msg(botconfig.CHANNEL, lmsg)
            var.LOGGER.logMessage(lmsg.replace("\02", ""))
            if aftermessage != None:
                cli.msg(botconfig.CHANNEL, aftermessage)
                var.LOGGER.logMessage(aftermessage.replace("\02", ""))
            if votee != None:
                var.LOGGER.logBare(votee, "LYNCHED")
            if del_player(cli, votee, True):
                transition_night(cli)
            break



@cmd("votes")
def show_votes(cli, nick, chan, rest):
    """Displays the voting statistics."""

    if var.PHASE in ("none", "join"):
        cli.notice(nick, "No game is currently running.")
        return
    if var.PHASE != "day":
        cli.notice(nick, "Voting is only during the day.")
        return

    if (var.LAST_VOTES and
        var.LAST_VOTES + timedelta(seconds=var.VOTES_RATE_LIMIT) > datetime.now()):
        cli.notice(nick, ("This command is rate-limited." +
                          "Please wait a while before using it again."))
        return

    pl = var.list_players()

    if nick in pl:
        var.LAST_VOTES = datetime.now()

    if not var.VOTES.values():
        msg = nick+": No votes yet."
        if nick in pl:
            var.LAST_VOTES = None # reset
    else:
        votelist = ["{0}: {1} ({2})".format(votee,
                                            len(var.VOTES[votee]),
                                            " ".join(var.VOTES[votee]))
                    for votee in var.VOTES.keys()]
        msg = "{0}: {1}".format(nick, ", ".join(votelist))

    if nick in pl:
        cli.msg(chan, msg)
    else:
        cli.notice(nick, msg)

    pl = var.list_players()
    avail = len(pl) - len(var.WOUNDED) - len(var.ASLEEP)
    votesneeded = avail // 2 + 1
    the_message = ("{0}: \u0002{1}\u0002 players, \u0002{2}\u0002 votes "+
                   "required to lynch, \u0002{3}\u0002 players available " +
                   "to vote.").format(nick, len(pl), votesneeded, avail)
    if nick in pl:
        cli.msg(chan, the_message)
    else:
        cli.notice(nick, the_message)



def chk_traitor(cli):
    for tt in var.ROLES["traitor"]:
        var.ROLES["wolf"].append(tt)
        var.ROLES["traitor"].remove(tt)
        pm(cli, tt, ('HOOOOOOOOOWL. You have become... a wolf!\n'+
                     'It is up to you to avenge your fallen leaders!'))



def stop_game(cli, winner = ""):
    chan = botconfig.CHANNEL
    if var.DAY_START_TIME:
        now = datetime.now()
        td = now - var.DAY_START_TIME
        var.DAY_TIMEDELTA += td
    if var.NIGHT_START_TIME:
        now = datetime.now()
        td = now - var.NIGHT_START_TIME
        var.NIGHT_TIMEDELTA += td

    daymin, daysec = var.DAY_TIMEDELTA.seconds // 60, var.DAY_TIMEDELTA.seconds % 60
    nitemin, nitesec = var.NIGHT_TIMEDELTA.seconds // 60, var.NIGHT_TIMEDELTA.seconds % 60
    total = var.DAY_TIMEDELTA + var.NIGHT_TIMEDELTA
    tmin, tsec = total.seconds // 60, total.seconds % 60
    gameend_msg = ("Game lasted \u0002{0:0>2}:{1:0>2}\u0002. " +
                   "\u0002{2:0>2}:{3:0>2}\u0002 was day. " +
                   "\u0002{4:0>2}:{5:0>2}\u0002 was night. ").format(tmin, tsec,
                                                                     daymin, daysec,
                                                                     nitemin, nitesec)
    cli.msg(chan, gameend_msg)
    var.LOGGER.logMessage(gameend_msg.replace("\02", "")+"\n")
    var.LOGGER.logBare("DAY", "TIME", str(var.DAY_TIMEDELTA.seconds))
    var.LOGGER.logBare("NIGHT", "TIME", str(var.NIGHT_TIMEDELTA.seconds))
    var.LOGGER.logBare("GAME", "TIME", str(total.seconds))

    roles_msg = []

    lroles = list(var.ORIGINAL_ROLES.keys())
    lroles.remove("wolf")
    lroles.insert(0, "wolf")   # picky, howl consistency

    for role in lroles:
        if len(var.ORIGINAL_ROLES[role]) == 0 or role == var.DEFAULT_ROLE:
            continue
        playersinrole = copy.copy(var.ORIGINAL_ROLES[role])
        try:
            for i in range(0, len(playersinrole)):
                if playersinrole[i].startswith("(dced)"):  # don't care about it here
                    playersinrole[i] = plr[6:]
            if len(playersinrole) == 2:
                msg = "The {1} were \u0002{0[0]}\u0002 and \u0002{0[1]}\u0002."
                roles_msg.append(msg.format(playersinrole, var.plural(role)))
            elif len(playersinrole) == 1:
                roles_msg.append("The {1} was \u0002{0[0]}\u0002.".format(playersinrole,
                                                                          role))
            else:
                msg = "The {2} were {0}, and \u0002{1}\u0002."
                nickslist = ["\u0002"+x+"\u0002" for x in playersinrole[0:-1]]
                roles_msg.append(msg.format(", ".join(nickslist),
                                                      playersinrole[-1],
                                                      var.plural(role)))
        except:
            pass
    cli.msg(chan, " ".join(roles_msg))

    reset_modes_timers(cli)

    # Set temporary phase to deal with disk lag
    var.PHASE = "writing files"

    plrl = []
    for role,ppl in var.ORIGINAL_ROLES.items():
        for x in ppl:
            if x != None:
                plrl.append((x, role))

    var.LOGGER.saveToFile()

    for plr, rol in plrl:
        #if plr not in var.USERS.keys():  # they died TODO: when a player leaves, count the game as lost for them
        #    if plr in var.DEAD_USERS.keys():
        #        acc = var.DEAD_USERS[plr]["account"]
        #    else:
        #        continue  # something wrong happened
        #else:
        if plr.startswith("(dced)") and plr[6:] in var.DCED_PLAYERS.keys():
            acc = var.DCED_PLAYERS[plr[6:]]["account"]
        elif plr in var.PLAYERS.keys():
            acc = var.PLAYERS[plr]["account"]
        else:
            continue  #probably fjoin'd fake

        if acc == "*":
            continue  # not logged in during game start
        # determine if this player's team won
        if plr in [p for r in var.WOLFTEAM_ROLES for p in var.ORIGINAL_ROLES[r]]:  # the player was wolf-aligned
            if winner == "wolves":
                won = True
            elif winner == "":
                break; # abnormal game stop
            else:
                won = False
        elif plr in [p for r in var.TRUE_NEUTRAL_ROLES for p in var.ORIGINAL_ROLES[r]]:
            # true neutral roles never have a team win (with exception of monsters), only individual wins
            if winner == "":
                break
            elif winner == "monsters" and plr in var.ORIGINAL_ROLES["monster"]:
                won = True
            else:
                won = False
        else:
            if winner == "villagers":
                won = True
            elif winner == "":
                break
            else:
                won = False

        if plr in var.ORIGINAL_ROLES["fool"] and "@" + plr == winner:
            iwon = True
        elif plr in var.LOVERS and plr in var.list_players() and not winner.startswith("@") and winner != "monsters":
            iwon = True
        elif plr in var.ORIGINAL_ROLES["crazed shaman"] and not winner.startswith("@") and winner != "monsters":
            iwon = True
        elif plr in var.ORIGINAL_ROLES["vengeful ghost"]:
            if plr in var.list_players():
                iwon = True
            elif var.VENGEFUL_GHOSTS[plr] == "villagers" and winner == "wolves":
                won = True
                iwon = True
            elif var.VENGEFUL_GHOSTS[plr] == "wolves" and winner == "villagers":
                won = True
                iwon = True
            else:
                iwon = False
        elif plr in var.ORIGINAL_ROLES["lycan"]:
            if plr in var.LYCANS and winner == "wolves":
                won = True
            elif plr not in var.LYCANS and winner == "villagers":
                won = True
            iwon = won and plr in var.list_players()
        else:
            iwon = won and plr in var.list_players()  # survived, team won = individual win

        var.update_role_stats(acc, rol, won, iwon)

    size = len(var.list_players()) + len(var.DEAD)
    if winner != "": # Only update if not an abnormal game stop
        var.update_game_stats(size, winner)

    reset(cli)

    # This must be after reset(cli)
    if var.AFTER_FLASTGAME:
        var.AFTER_FLASTGAME()
        var.AFTER_FLASTGAME = None
    if var.ADMIN_TO_PING:  # It was an flastgame
        cli.msg(chan, "PING! " + var.ADMIN_TO_PING)
        var.ADMIN_TO_PING = None

    return True

def chk_win(cli, end_game = True):
    """ Returns True if someone won """

    chan = botconfig.CHANNEL
    lpl = len(var.list_players())

    if lpl == 0:
        #cli.msg(chan, "No more players remaining. Game ended.")
        reset_modes_timers(cli)
        reset(cli)
        return True

    if var.PHASE == "join":
        return False


    lwolves = len(var.list_players(var.WOLFCHAT_ROLES))
    lrealwolves = len(var.list_players(var.WOLF_ROLES)) - len(var.ROLES["wolf cub"])
    if var.PHASE == "day":
        for p in var.WOUNDED:
            try:
                role = var.get_role(p)
                if role in var.WOLFCHAT_ROLES:
                    lwolves -= 1
                else:
                    lpl -= 1
            except KeyError:
                pass
        for p in var.ASLEEP:
            try:
                role = var.get_role(p)
                if role in var.WOLFCHAT_ROLES:
                    lwolves -= 1
                else:
                    lpl -= 1
            except KeyError:
                pass

    if lwolves == lpl / 2:
        if len(var.ROLES["monster"]) > 0:
            plural = "s" if len(var.ROLES["monster"]) > 1 else ""
            message = ("Game over! There are the same number of wolves as uninjured villagers. " +
                       "The wolves overpower the villagers but then get destroyed by the monster{0}, " +
                       "causing the monster{0} to win.").format(plural)
            winner = "monsters"
        else:
            message = ("Game over! There are the same number of wolves as " +
                      "uninjured villagers. The wolves overpower the villagers and win.")
            winner = "wolves"
    elif lwolves > lpl / 2:
        if len(var.ROLES["monster"]) > 0:
            plural = "s" if len(var.ROLES["monster"]) > 1 else ""
            message = ("Game over! There are more wolves than uninjured villagers. " +
                       "The wolves overpower the villagers but then get destroyed by the monster{0}, " +
                       "causing the monster{0} to win.").format(plural)
            winner = "monsters"
        else:
            message = ("Game over! There are more wolves than "+
                      "uninjured villagers. The wolves overpower the villagers and win.")
            winner = "wolves"
    elif lrealwolves == 0 and len(var.ROLES["traitor"]) == 0:
        if len(var.ROLES["monster"]) > 0:
            plural = "s" if len(var.ROLES["monster"]) > 1 else ""
            message = ("Game over! All the wolves are dead! As the villagers start preparing the BBQ, " +
                       "the monster{0} quickly kill{1} the remaining villagers, " +
                       "causing the monster{0} to win.").format(plural, "" if plural else "s")
            winner = "monsters"
        else:
            message = ("Game over! All the wolves are dead! The villagers " +
                      "chop them up, BBQ them, and have a hearty meal.")
            winner = "villagers"
    elif lrealwolves == 0:
        for t in var.ROLES["traitor"]:
            var.LOGGER.logBare(t, "TRANSFORM")
        chk_traitor(cli)
        if var.ROLE_REVEAL:
            cli.msg(chan, ('\u0002The villagers, during their celebrations, are '+
                           'frightened as they hear a loud howl. The wolves are '+
                           'not gone!\u0002'))
        var.LOGGER.logMessage(('The villagers, during their celebrations, are '+
                               'frightened as they hear a loud howl. The wolves are '+
                               'not gone!'))
        return chk_win(cli, end_game)
    else:
        return False
    if end_game:
        cli.msg(chan, message)
        var.LOGGER.logMessage(message)
        var.LOGGER.logBare(winner.upper())
        stop_game(cli, winner)
    return True





def del_player(cli, nick, forced_death = False, devoice = True, end_game = True):
    """
    Returns: False if one side won.
    arg: forced_death = True when lynched or when the seer/wolf both don't act
    """
    t = time.time()  #  time

    var.LAST_STATS = None # reset
    var.LAST_VOTES = None

    with var.GRAVEYARD_LOCK:
        if not var.GAME_ID or var.GAME_ID > t:
            #  either game ended, or a new game has started.
            return False
        cmode = []
        ret = True
        if nick != None and nick in var.list_players():
            nickrole = var.get_role(nick)
            nicktpls = var.get_templates(nick)
            var.del_player(nick)
            # handle roles that trigger on death
            if var.PHASE in ("night", "day"):
                if nick in var.LOVERS:
                    others = copy.copy(var.LOVERS[nick])
                    del var.LOVERS[nick][:]
                    for other in others:
                        if other not in var.list_players():
                            continue # already died somehow
                        if nick not in var.LOVERS[other]:
                            continue
                        var.LOVERS[other].remove(nick)
                        if var.ROLE_REVEAL:
                            role = var.get_reveal_role(other)
                            an = "n" if role[0] in ("a", "e", "i", "o", "u") else ""
                            message = ("Saddened by the loss of their lover, \u0002{0}\u0002, " +
                                       "a{1} \u0002{2}\u0002, commits suicide.").format(other, an, role)
                        else:
                            message = "Saddened by the loss of their lover, \u0002{0}\u0002 commits suicide".format(other)
                        cli.msg(botconfig.CHANNEL, message)
                        var.LOGGER.logMessage(message.replace("\02", ""))
                        var.LOGGER.logBare(other, "DEAD LOVER")
                        del_player(cli, other, True, end_game = False)
                if "assassin" in nicktpls:
                    if nick in var.TARGETED:
                        target = var.TARGETED[nick]
                        del var.TARGETED[nick]
                        if target != None and target in var.list_players():
                            if target in var.PROTECTED:
                                message = ("Before dying, \u0002{0}\u0002 quickly attempts to slit \u0002{1}\u0002's throat, " +
                                           "however {1}'s totem emits a brilliant flash of light, causing the attempt to miss.").format(nick, target)
                                cli.msg(botconfig.CHANNEL, message)
                                var.LOGGER.logMessage(message.replace("\02", ""))
                            else:
                                if var.ROLE_REVEAL:
                                    role = var.get_reveal_role(target)
                                    an = "n" if role[0] in ("a", "e", "i", "o", "u") else ""
                                    message = ("Before dying, \u0002{0}\u0002 quickly slits \u0002{1}\u0002's throat. " +
                                               "The village mourns the loss of a{2} \u0002{3}\u0002.").format(nick, target, an, role)
                                else:
                                    message = "Before dying, \u0002{0}\u0002 quickly slits \u0002{1}\u0002's throat.".format(nick, target)
                                cli.msg(botconfig.CHANNEL, message)
                                var.LOGGER.logMessage(message.replace("\02", ""))
                                var.LOGGER.logBare(target, "ASSASSINATED")
                                del_player(cli, target, True, end_game = False)

                clones = copy.copy(var.ROLES["clone"])
                for clone in clones:
                    if clone in var.CLONED:
                        target = var.CLONED[clone]
                        if nick == target and clone in var.CLONED:
                            # clone is cloning nick, so clone becomes nick's role
                            del var.CLONED[clone]
                            var.ROLES["clone"].remove(clone)
                            var.ROLES[nickrole].append(clone)
                            # if cloning time lord or vengeful ghost, say they are villager instead
                            pm(cli, clone, "You are now a \u0002{0}\u0002.".format(var.DEFAULT_ROLE if nickrole in ("time lord", "vengeful ghost") else nickrole))
                            # if a clone is cloning a clone, clone who the old clone cloned
                            if nickrole == "clone" and nick in var.CLONED:
                                if var.CLONED[nick] == clone:
                                    pm(cli, clone, "It appears that your \u0002{0}\u0002 was cloning you, so you are now stuck as a clone forever. How sad.".format(nick))
                                    del var.CLONED[nick]
                                else:
                                    var.CLONED[clone] = var.CLONED[nick]
                                    del var.CLONED[nick]
                                    pm(cli, clone, "You will now be cloning \u0002{0}\u0002 if they die.".format(var.CLONED[clone]))
                        elif nick == clone and nick in var.CLONED:
                            del var.CLONED[nick]

                if nickrole == "vengeful ghost":
                    if var.GHOSTPHASE == "night":
                        var.VENGEFUL_GHOSTS[nick] = "wolves"
                    elif var.GHOSTPHASE == "day":
                        var.VENGEFUL_GHOSTS[nick] = "villagers"
                    pm(cli, nick, ("OOOooooOOOOooo! You are the \u0002vengeful ghost\u0002. It is now your job " +
                                   "to exact your revenge on the \u0002{0}\u0002 that you believed killed you").format(var.VENGEFUL_GHOSTS[nick]))
                if nickrole == "wolf cub":
                    var.ANGRY_WOLVES = True

            if devoice:
                cmode.append(("-v", nick))
            if var.PHASE == "join":
                # Died during the joining process as a person
                mass_mode(cli, cmode)
                return not chk_win(cli)
            if var.PHASE != "join":
                # Died during the game, so quiet!
                if not is_fake_nick(nick):
                    cmode.append(("+q", nick+"!*@*"))
                mass_mode(cli, cmode)
                if nick not in var.DEAD:
                    var.DEAD.append(nick)
                ret = not chk_win(cli, end_game)
            if var.PHASE in ("night", "day") and ret:
                # remove the player from variables if they're in there
                for a,b in list(var.KILLS.items()):
                    if b == nick:
                        del var.KILLS[a]
                    elif a == nick:
                        del var.KILLS[a]
                for x in (var.OBSERVED, var.HVISITED, var.GUARDED, var.TARGETED, var.LASTGUARDED, var.LASTGIVEN):
                    keys = list(x.keys())
                    for k in keys:
                        if k == nick:
                            del x[k]
                        elif x[k] == nick:
                            del x[k]
                if nick in var.DISCONNECTED:
                    del var.DISCONNECTED[nick]
            if var.PHASE == "day" and not forced_death and ret:  # didn't die from lynching
                if nick in var.VOTES.keys():
                    del var.VOTES[nick]  #  Delete other people's votes on the player
                for k in list(var.VOTES.keys()):
                    if nick in var.VOTES[k]:
                        var.VOTES[k].remove(nick)
                        if not var.VOTES[k]:  # no more votes on that person
                            del var.VOTES[k]
                        break # can only vote once

                if nick in var.WOUNDED:
                    var.WOUNDED.remove(nick)
                if nick in var.ASLEEP:
                    var.ASLEEP.remove(nick)
                chk_decision(cli)
            elif var.PHASE == "night" and ret:
                chk_nightdone(cli)
        return ret


def reaper(cli, gameid):
    # check to see if idlers need to be killed.
    var.IDLE_WARNED = []
    chan = botconfig.CHANNEL

    while gameid == var.GAME_ID:
        with var.GRAVEYARD_LOCK:
            # Terminate reaper when experiencing disk lag
            if var.PHASE == "writing files":
                return
            if var.WARN_IDLE_TIME or var.KILL_IDLE_TIME:  # only if enabled
                to_warn = []
                to_kill = []
                for nick in var.list_players():
                    lst = var.LAST_SAID_TIME.get(nick, var.GAME_START_TIME)
                    tdiff = datetime.now() - lst
                    if (tdiff > timedelta(seconds=var.WARN_IDLE_TIME) and
                                            nick not in var.IDLE_WARNED):
                        if var.WARN_IDLE_TIME:
                            to_warn.append(nick)
                        var.IDLE_WARNED.append(nick)
                        var.LAST_SAID_TIME[nick] = (datetime.now() -
                            timedelta(seconds=var.WARN_IDLE_TIME))  # Give them a chance
                    elif (tdiff > timedelta(seconds=var.KILL_IDLE_TIME) and
                        nick in var.IDLE_WARNED):
                        if var.KILL_IDLE_TIME:
                            to_kill.append(nick)
                    elif (tdiff < timedelta(seconds=var.WARN_IDLE_TIME) and
                        nick in var.IDLE_WARNED):
                        var.IDLE_WARNED.remove(nick)  # player saved himself from death
                for nck in to_kill:
                    if nck not in var.list_players():
                        continue
                    if var.ROLE_REVEAL:
                        cli.msg(chan, ("\u0002{0}\u0002 didn't get out of bed for a very long "+
                                       "time and has been found dead. The survivors bury "+
                                       "the \u0002{1}\u0002's body.").format(nck, var.get_reveal_role(nck)))
                    else:
                        cli.msg(chan, ("\u0002{0}\u0002 didn't get out of bed for a very long " +
                                       "time and has been found dead.").format(nck))
                    make_stasis(nck, var.IDLE_STASIS_PENALTY)
                    if not del_player(cli, nck):
                        return
                pl = var.list_players()
                x = [a for a in to_warn if a in pl]
                if x:
                    cli.msg(chan, ("{0}: \u0002You have been idling for a while. "+
                                   "Please say something soon or you "+
                                   "might be declared dead.\u0002").format(", ".join(x)))
            for dcedplayer in list(var.DISCONNECTED.keys()):
                _, timeofdc, what = var.DISCONNECTED[dcedplayer]
                if what == "quit" and (datetime.now() - timeofdc) > timedelta(seconds=var.QUIT_GRACE_TIME):
                    if var.ROLE_REVEAL:
                        cli.msg(chan, ("\02{0}\02 was mauled by wild animals and has died. It seems that "+
                                       "\02{1}\02 meat is tasty.").format(dcedplayer, var.get_reveal_role(dcedplayer)))
                    else:
                        cli.msg(chan, ("\u0002{0}\u0002 was mauled by wild animals and has died.").format(dcedplayer))
                    if var.PHASE != "join":
                        make_stasis(dcedplayer, var.PART_STASIS_PENALTY)
                    if not del_player(cli, dcedplayer, devoice = False):
                        return
                elif what == "part" and (datetime.now() - timeofdc) > timedelta(seconds=var.PART_GRACE_TIME):
                    if var.ROLE_REVEAL:
                        cli.msg(chan, ("\02{0}\02, a \02{1}\02, ate some poisonous berries "+
                                       "and has died.").format(dcedplayer, var.get_reveal_role(dcedplayer)))
                    else:
                        cli.msg(chan, ("\u0002{0}\u0002 ate some poisonous berries and has died.").format(dcedplayer))
                    if var.PHASE != "join":
                        make_stasis(dcedplayer, var.PART_STASIS_PENALTY)
                    if not del_player(cli, dcedplayer, devoice = False):
                        return
        time.sleep(10)



@cmd("")  # update last said
def update_last_said(cli, nick, chan, rest):
    if var.PHASE not in ("join", "none"):
        var.LAST_SAID_TIME[nick] = datetime.now()

    if var.PHASE not in ("none", "join"):
        var.LOGGER.logChannelMessage(nick, rest)

    fullstring = "".join(rest)
    if var.CARE_BOLD and BOLD in fullstring:
        if var.KILL_BOLD:
            cli.send("KICK {0} {1} :Using bold is not allowed".format(botconfig.CHANNEL, nick))
        else:
            cli.notice(nick, "Using bold in the channel is not allowed.")
    if var.CARE_COLOR and any(code in fullstring for code in ["\x03", "\x16", "\x1f" ]):
        if var.KILL_COLOR:
            cli.send("KICK {0} {1} :Using color is not allowed".format(botconfig.CHANNEL, nick))
        else:
            cli.notice(nick, "Using color in the channel is not allowed.")

@hook("join")
def on_join(cli, raw_nick, chan, acc="*", rname=""):
    nick,m,u,cloak = parse_nick(raw_nick)
    if nick != botconfig.NICK:
        if nick not in var.USERS.keys():
            var.USERS[nick] = dict(cloak=cloak,account=acc)
        else:
            var.USERS[nick]["cloak"] = cloak
            var.USERS[nick]["account"] = acc
    with var.GRAVEYARD_LOCK:
        if nick in var.DISCONNECTED.keys():
            clk = var.DISCONNECTED[nick][0]
            if cloak == clk:
                cli.mode(chan, "+v", nick, nick+"!*@*")
                del var.DISCONNECTED[nick]
                var.LAST_SAID_TIME[nick] = datetime.now()
                cli.msg(chan, "\02{0}\02 has returned to the village.".format(nick))
                for r,rlist in var.ORIGINAL_ROLES.items():
                    if "(dced)"+nick in rlist:
                        rlist.remove("(dced)"+nick)
                        rlist.append(nick)
                        break
                if nick in var.DCED_PLAYERS.keys():
                    var.PLAYERS[nick] = var.DCED_PLAYERS.pop(nick)
    if nick == botconfig.NICK:
        var.OPPED = False
    if nick == "ChanServ" and not var.OPPED:
        cli.msg("ChanServ", "op " + chan)

@cmd("goat")
def goat(cli, nick, chan, rest):
    """Use a goat to interact with anyone in the channel during the day"""
    if var.PHASE in ("none", "join"):
        cli.notice(nick, "No game is currently running.")
        return
    elif nick not in var.list_players() or nick in var.DISCONNECTED.keys():
        cli.notice(nick, "You're not currently playing.")
        return
    if var.PHASE != "day":
        cli.notice(nick, "You can only do that in the day.")
        return
    if var.GOATED and nick not in var.SPECIAL_ROLES["goat herder"]:
        cli.notice(nick, "This can only be done once per day.")
        return
    ul = list(var.USERS.keys())
    ull = [x.lower() for x in ul]
    rest = re.split(" +",rest)[0].strip().lower()
    if not rest:
        cli.notice(nick, "Not enough parameters.")
        return
    matches = 0
    for player in ull:
        if rest == player:
            victim = player
            break
        if player.startswith(rest):
            victim = player
            matches += 1
    else:
        if matches != 1:
            pm(cli, nick,"\u0002{0}\u0002 is not in this channel.".format(rest))
            return
    victim = ul[ull.index(victim)]
    goatact = random.choice(["kicks", "headbutts"])
    cli.msg(botconfig.CHANNEL, ("\u0002{0}\u0002's goat walks by "+
                                "and {1} \u0002{2}\u0002.").format(nick,
                                                                   goatact, victim))
    var.LOGGER.logMessage("{0}'s goat walks by and {1} {2}.".format(nick, goatact,
                                                                    victim))
    var.GOATED = True



@hook("nick")
def on_nick(cli, prefix, nick):
    prefix,u,m,cloak = parse_nick(prefix)
    chan = botconfig.CHANNEL

    if prefix in var.USERS:
        var.USERS[nick] = var.USERS.pop(prefix)

    if prefix == var.ADMIN_TO_PING:
        var.ADMIN_TO_PING = nick

    # for k,v in list(var.DEAD_USERS.items()):
        # if prefix == k:
            # var.DEAD_USERS[nick] = var.DEAD_USERS[k]
            # del var.DEAD_USERS[k]

    if prefix in var.list_players() and prefix not in var.DISCONNECTED.keys():
        r = var.ROLES[var.get_role(prefix)]
        r.append(nick)
        r.remove(prefix)
        tpls = var.get_templates(prefix)
        for t in tpls:
            var.ROLES[t].append(nick)
            var.ROLES[t].remove(prefix)

        if var.PHASE in ("night", "day"):
            # ALL_PLAYERS needs to keep its ordering for purposes of mad scientist
            var.ALL_PLAYERS[var.ALL_PLAYERS.index(prefix)] = nick
            for k,v in var.ORIGINAL_ROLES.items():
                if prefix in v:
                    var.ORIGINAL_ROLES[k].remove(prefix)
                    var.ORIGINAL_ROLES[k].append(nick)
                    break
            for k,v in list(var.PLAYERS.items()):
                if prefix == k:
                    var.PLAYERS[nick] = var.PLAYERS[k]
                    del var.PLAYERS[k]
            if prefix in var.GUNNERS.keys():
                var.GUNNERS[nick] = var.GUNNERS.pop(prefix)
            for dictvar in (var.HVISITED, var.OBSERVED, var.GUARDED, var.OTHER_KILLS, var.TARGETED, var.CLONED, var.LASTGUARDED, var.LASTGIVEN):
                kvp = []
                for a,b in dictvar.items():
                    if a == prefix:
                        a = nick
                    if b == prefix:
                        b = nick
                    kvp.append((a,b))
                dictvar.update(kvp)
                if prefix in dictvar.keys():
                    del dictvar[prefix]
            for dictvar in (var.VENGEFUL_GHOSTS, var.TOTEMS):
                if prefix in dictvar.keys():
                    dictvar[nick] = dictvar[prefix]
                    del dictvar[prefix]
            for a,b in (list(var.KILLS.items()) + list(var.LOVERS.items())):
                kvp = []
                if a == prefix:
                    a = nick
                try:
                    nl = []
                    for n in b:
                        if n == prefix:
                            n = nick
                    nl.append(n)
                    b = nl
                except TypeError:
                    if b == prefix:
                        b = nick
                kvp.append((a,b))
                var.KILLS.update(kvp)
                if prefix in var.KILLS.keys():
                    del var.KILLS[prefix]
            if prefix in var.SEEN:
                var.SEEN.remove(prefix)
                var.SEEN.append(nick)
            if prefix in var.HEXED:
                var.HEXED.remove(prefix)
                var.HEXED.append(nick)
            if prefix in var.ASLEEP:
                var.ASLEEP.remove(prefix)
                var.ASLEEP.append(nick)
            if prefix in var.DESPERATE:
                var.DESPERATE.remove(prefix)
                var.DESPERATE.append(nick)
            if prefix in var.PROTECTED:
                var.PROTECTED.remove(prefix)
                var.PROTECTED.append(nick)
            if prefix in var.REVEALED:
                var.REVEALED.remove(prefix)
                var.REVEALED.append(nick)
            if prefix in var.SILENCED:
                var.SILENCED.remove(prefix)
                var.SILENCED.append(nick)
            if prefix in var.TOBESILENCED:
                var.TOBESILENCED.remove(prefix)
                var.TOBESILENCED.append(nick)
            if prefix in var.DYING:
                var.DYING.remove(prefix)
                var.DYING.append(nick)
            if prefix in var.REVEALED_MAYORS:
                var.REVEALED_MAYORS.remove(prefix)
                var.REVEALED_MAYORS.append(nick)
            if prefix in var.MATCHMAKERS:
                var.MATCHMAKERS.remove(prefix)
                var.MATCHMAKERS.append(nick)
            if prefix in var.HUNTERS:
                var.HUNTERS.remove(prefix)
                var.HUNTERS.append(nick)
            if prefix in var.SHAMANS:
                var.SHAMANS.remove(prefix)
                var.SHAMANS.append(nick)
            if prefix in var.LYCANS:
                var.LYCANS.remove(prefix)
                var.LYCANS.append(nick)
            if prefix in var.PASSED:
                var.PASSED.remove(prefix)
                var.PASSED.append(nick)
            with var.GRAVEYARD_LOCK:  # to be safe
                if prefix in var.LAST_SAID_TIME.keys():
                    var.LAST_SAID_TIME[nick] = var.LAST_SAID_TIME.pop(prefix)
                if prefix in var.IDLE_WARNED:
                    var.IDLE_WARNED.remove(prefix)
                    var.IDLE_WARNED.append(nick)

        if var.PHASE == "day":
            if prefix in var.WOUNDED:
                var.WOUNDED.remove(prefix)
                var.WOUNDED.append(nick)
            if prefix in var.INVESTIGATED:
                var.INVESTIGATED.remove(prefix)
                var.INVESTIGATED.append(prefix)
            if prefix in var.VOTES:
                var.VOTES[nick] = var.VOTES.pop(prefix)
            for v in var.VOTES.values():
                if prefix in v:
                    v.remove(prefix)
                    v.append(nick)

    # Check if he was DC'ed
    if var.PHASE in ("night", "day"):
        with var.GRAVEYARD_LOCK:
            if nick in var.DISCONNECTED.keys():
                clk = var.DISCONNECTED[nick][0]
                if cloak == clk:
                    cli.mode(chan, "+v", nick, nick+"!*@*")
                    del var.DISCONNECTED[nick]

                    cli.msg(chan, ("\02{0}\02 has returned to "+
                                   "the village.").format(nick))

def leave(cli, what, nick, why=""):
    nick, _, _, cloak = parse_nick(nick)

    if what == "part" and why != botconfig.CHANNEL: return

    if why and why == botconfig.CHANGING_HOST_QUIT_MESSAGE:
        return
    if var.PHASE == "none":
        return
    if nick in var.PLAYERS:
        # must prevent double entry in var.ORIGINAL_ROLES
        for r,rlist in var.ORIGINAL_ROLES.items():
            if nick in rlist:
                var.ORIGINAL_ROLES[r].remove(nick)
                var.ORIGINAL_ROLES[r].append("(dced)"+nick)
                break
        var.DCED_PLAYERS[nick] = var.PLAYERS.pop(nick)
    if nick not in var.list_players() or nick in var.DISCONNECTED.keys():
        return

    #  the player who just quit was in the game
    killplayer = True
    if what == "part" and (not var.PART_GRACE_TIME or var.PHASE == "join"):
        if var.ROLE_REVEAL:
            msg = ("\02{0}\02, a \02{1}\02, ate some poisonous berries and has "+
                   "died.").format(nick, var.get_reveal_role(nick))
        else:
            msg = ("\02{0}\02 at some poisonous berries and has died.").format(nick)
    elif what == "quit" and (not var.QUIT_GRACE_TIME or var.PHASE == "join"):
        if var.ROLE_REVEAL:
            msg = ("\02{0}\02 was mauled by wild animals and has died. It seems that "+
                   "\02{1}\02 meat is tasty.").format(nick, var.get_reveal_role(nick))
        else:
            msg = ("\02{0}\02 was mauled by wild animals and has died.").format(nick)
    elif what != "kick":
        msg = "\u0002{0}\u0002 has gone missing.".format(nick)
        killplayer = False
    else:
        if var.ROLE_REVEAL:
            msg = ("\02{0}\02 died due to falling off a cliff. The "+
                   "\02{1}\02 is lost to the ravine forever.").format(nick, var.get_reveal_role(nick))
        else:
            msg = ("\02{0}\02 died due to falling off a cliff.").format(nick)
        make_stasis(nick, var.LEAVE_STASIS_PENALTY)
    cli.msg(botconfig.CHANNEL, msg)
    var.LOGGER.logMessage(msg.replace("\02", ""))
    if killplayer:
        del_player(cli, nick)
    else:
        var.DISCONNECTED[nick] = (cloak, datetime.now(), what)

#Functions decorated with hook do not parse the nick by default
hook("part")(lambda cli, nick, *rest: leave(cli, "part", nick, rest[0]))
hook("quit")(lambda cli, nick, *rest: leave(cli, "quit", nick, rest[0]))
hook("kick")(lambda cli, nick, *rest: leave(cli, "kick", rest[1]))


@cmd("quit", "leave")
def leave_game(cli, nick, chan, rest):
    """Quits the game."""
    if var.PHASE == "none":
        cli.notice(nick, "No game is currently running.")
        return
    elif var.PHASE == "join":
        lpl = len(var.list_players()) - 1

        if lpl == 0:
            population = (" No more players remaining.")
        else:
            population = (" New player count: \u0002{0}\u0002").format(lpl)
    else:
        population = ""
    if nick not in var.list_players() or nick in var.DISCONNECTED.keys():  # not playing
        cli.notice(nick, "You're not currently playing.")
        return
    if var.ROLE_REVEAL:
        cli.msg(botconfig.CHANNEL, ("\02{0}\02, a \02{1}\02, has died of an unknown disease.{2}").format(nick, var.get_reveal_role(nick), population))
        var.LOGGER.logMessage(("{0}, a {1}, has died of an unknown disease.").format(nick, var.get_reveal_role(nick)))
    else:
        cli.msg(botconfig.CHANNEL, ("\02{0}\02 has died of an unknown disease.{1}").format(nick, population))
        var.LOGGER.logMessage(("{0} has died of an unknown disease.").format(nick))
    if var.PHASE != "join":
        make_stasis(nick, var.LEAVE_STASIS_PENALTY)

    del_player(cli, nick)




def begin_day(cli):
    chan = botconfig.CHANNEL

    # Reset nighttime variables
    var.ANGRY_WOLVES = False
    var.GHOSTPHASE = "day"
    var.KILLS = {}  # nicknames of kill victims (wolves only)
    var.OTHER_KILLS = {} # other kill victims (hunter/vengeful ghost/death totem)
    var.KILLER = ""  # nickname of who chose the victim
    var.SEEN = []  # list of seers/oracles/augurs that have had visions
    var.HEXED = [] # list of hags that have silenced others
    var.SHAMANS = [] # list of shamans/crazed shamans that have acted
    var.OBSERVED = {}  # those whom werecrows/sorcerers have observed
    var.HVISITED = {} # those whom harlots have visited
    var.GUARDED = {}  # this whom guardian angels/bodyguards have guarded
    var.PASSED = [] # hunters that have opted not to kill
    var.STARTED_DAY_PLAYERS = len(var.list_players())

    msg = ("The villagers must now vote for whom to lynch. "+
           'Use "{0}lynch <nick>" to cast your vote. {1} votes '+
           'are required to lynch.').format(botconfig.CMD_CHAR, len(var.list_players()) // 2 + 1)
    cli.msg(chan, msg)
    var.LOGGER.logMessage(msg)
    var.LOGGER.logBare("DAY", "BEGIN")

    if var.DAY_TIME_LIMIT_WARN > 0:  # Time limit enabled
        var.DAY_ID = time.time()
        if var.STARTED_DAY_PLAYERS <= var.SHORT_DAY_PLAYERS:
            t = threading.Timer(var.SHORT_DAY_LIMIT_WARN, hurry_up, [cli, var.DAY_ID, False])
        else:
            t = threading.Timer(var.DAY_TIME_LIMIT_WARN, hurry_up, [cli, var.DAY_ID, False])
        var.TIMERS["day_warn"] = t
        t.daemon = True
        t.start()

def night_warn(cli, gameid):
    if gameid != var.NIGHT_ID:
        return

    if var.PHASE == "day":
        return

    cli.msg(botconfig.CHANNEL, ("\02A few villagers awake early and notice it " +
                                "is still dark outside. " +
                                "The night is almost over and there are " +
                                "still whispers heard in the village.\02"))

def transition_day(cli, gameid=0):
    if gameid:
        if gameid != var.NIGHT_ID:
            return
    var.NIGHT_ID = 0

    if var.PHASE == "day":
        return

    var.PHASE = "day"
    var.GOATED = False
    chan = botconfig.CHANNEL

    # In case people didn't act at night, clear appropriate variables
    if len(var.SHAMANS) < len(var.ROLES["shaman"] + var.ROLES["crazed shaman"]):
        for shaman in var.ROLES["shaman"]:
            if shaman not in var.SHAMANS:
                var.LASTGIVEN[shaman] = None
        for shaman in var.ROLES["crazed shaman"]:
            if shaman not in var.SHAMANS:
                var.LASTGIVEN[shaman] = None

    # GA doesn't have restrictions, but being checked anyway since both GA and bodyguard use var.GUARDED
    if len(var.GUARDED.keys()) < len(var.ROLES["guardian angel"] + var.ROLES["bodyguard"]):
        for bodyguard in var.ROLES["bodyguard"]:
            if bodyguard not in var.GUARDED:
                var.LASTGUARDED[bodyguard] = None

    wolves = var.list_players(var.WOLFTEAM_ROLES)
    villagers = var.list_players()
    for wolf in wolves:
        villagers.remove(wolf)
    for ghost, target in var.VENGEFUL_GHOSTS.items():
        if ghost not in var.OTHER_KILLS:
            if target == "wolves":
                var.OTHER_KILLS[ghost] = random.choice(wolves)
            else:
                var.OTHER_KILLS[ghost] = random.choice(villagers)


    # Reset daytime variables
    var.VOTES = {}
    var.INVESTIGATED = []
    var.WOUNDED = []
    var.SILENCED = copy.copy(var.TOBESILENCED)
    var.DAY_START_TIME = datetime.now()
    var.DAY_COUNT += 1
    var.FIRST_DAY = (var.DAY_COUNT == 1)
    havetotem = copy.copy(var.LASTGIVEN)

    if (not len(var.SEEN)+len(var.KILLS)+len(var.OBSERVED) # neither seer nor wolf acted
            and not var.START_WITH_DAY and var.FIRST_NIGHT and (var.ROLES["seer"] or var.ROLES["oracle"] or var.ROLES["augur"]) and not botconfig.DEBUG_MODE):
        cli.msg(botconfig.CHANNEL, "\02The wolves all die of a mysterious plague.\02")
        for x in var.ROLES["traitor"] + var.list_players(var.WOLF_ROLES):
            if not del_player(cli, x, True):
                return

    td = var.DAY_START_TIME - var.NIGHT_START_TIME
    var.NIGHT_START_TIME = None
    var.NIGHT_TIMEDELTA += td
    min, sec = td.seconds // 60, td.seconds % 60

    found = {}
    for v in var.KILLS.values():
        if var.ANGRY_WOLVES:
            for p in v:
                if p in found:
                    found[p] += 1
                else:
                    found[p] = 1
        else:
            if v in found:
                found[v] += 1
            else:
                found[v] = 1

    maxc = 0
    victims = []
    bywolves = []
    dups = []
    for v, c in found.items():
        if c > maxc:
            maxc = c
            dups = [v]
        elif c == maxc:
            dups.append(v)

    if maxc and dups:
        victim = random.choice(dups)
        victims.append(victim)
        bywolves.append(victim)

    if victims and var.ANGRY_WOLVES:
        # they got a 2nd kill
        del found[victims[0]]
        maxc = 0
        dups = []
        for v, c in found.items():
            if c > maxc:
                maxc = c
                dups = [v]
            elif c == maxc:
                dups.append(v)
        if maxc and dups:
            victim = random.choice(dups)
            victims.append(victim)
            bywolves.append(victim)

    for monster in var.ROLES["monster"]:
        if monster in victims:
            victims.remove(monster)

    victims += var.OTHER_KILLS.values()
    for d in var.DYING:
        victims.append(d)
        if d in bywolves:
            bywolves.remove(d)
    victims = set(victims) # remove duplicates
    message = [("Night lasted \u0002{0:0>2}:{1:0>2}\u0002. It is now daytime. "+
               "The villagers awake, thankful for surviving the night, "+
               "and search the village... ").format(min, sec)]
    dead = []
    for victim in victims:
        var.LOGGER.logBare(victim, "VICTIM", *[y for x,y in var.KILLS.items() if x == victim])
    for crow, target in iter(var.OBSERVED.items()):
        if crow not in var.ROLES["werecrow"]:
            continue
        if ((target in list(var.HVISITED.keys()) and var.HVISITED[target]) or  # if var.HVISITED[target] is None, harlot visited self
            target in var.SEEN or target in var.SHAMANS or (target in list(var.GUARDED.keys()) and var.GUARDED[target])):
            pm(cli, crow, ("As the sun rises, you conclude that \u0002{0}\u0002 was not in "+
                          "bed all night, and you fly back to your house.").format(target))
        else:
            pm(cli, crow, ("As the sun rises, you conclude that \u0002{0}\u0002 was sleeping "+
                          "all night long, and you fly back to your house.").format(target))

    vlist = copy.copy(victims)
    novictmsg = True
    for victim in vlist:
        if victim in var.PROTECTED and victim not in var.DYING:
            message.append(("\u0002{0}\u0002 was attacked last night, but their totem " +
                            "emitted a brilliant flash of light, blinding the attacker and " +
                            "allowing them to escape.").format(victim))
            novictmsg = False
        elif victim in var.GUARDED.values() and victim not in var.DYING:
            for bodyguard in var.ROLES["bodyguard"]:
                if var.GUARDED.get(bodyguard) == victim:
                    message.append(("\u0002{0}\u0002 was attacked last night, but luckily, the bodyguard was on duty.").format(victim))
                    novictmsg = False
                    break
            for gangel in var.ROLES["guardian angel"]:
                if died and var.GUARDED.get(gangel) == victim:
                    dead.append(gangel)
                    message.append(("\u0002{0}\u0002 sacrificed their life to guard that of another.").format(gangel))
                    novictmsg = False
                    break
        elif victim in var.ROLES["harlot"] and victim in bywolves and var.HVISITED.get(victim):
            message.append("The wolves' selected victim was a harlot, who was not at home last night.")
            novictmsg = False
        elif victim in var.ROLES["lycan"] and victim in bywolves:
            message.append("A chilling howl was heard last night, it appears there is another werewolf in our midst!")
            pm(cli, victim, 'HOOOOOOOOOWL. You have become... a wolf!')
            var.ROLES["lycan"].remove(victim)
            var.ROLES["wolf"].append(victim)
            var.LYCANS.append(victim)
            pl = var.list_players(var.WOLFCHAT_ROLES)
            random.shuffle(pl)
            pl.remove(victim)  # remove self from list
            for i, player in enumerate(pl):
                role = var.get_role(player)
                if role in var.WOLFCHAT_ROLES:
                    cursed = ""
                    if player in var.ROLES["cursed villager"]:
                        cursed = "cursed "
                    pl[i] = "\u0002{0}\u0002 ({1}{2})".format(player, cursed, role)
                elif player in var.ROLES["cursed villager"]:
                    pl[i] = player + " (cursed)"

            pm(cli, victim, "Wolves: "+", ".join(pl))
            novictmsg = False
        else:
            if var.ROLE_REVEAL:
                role = var.get_reveal_role(victim)
                an = "n" if role[0] in ("a", "e", "i", "o", "u") else ""
                message.append(("The dead body of \u0002{0}\u0002, a{1} \u0002{2}\u0002, is found. " +
                                "Those remaining mourn the tragedy.").format(victim, an, role))
            else:
                message.append(("The dead body of \u0002{0}\u0002 is found. " +
                                "Those remaining mourn the tragedy.").format(victim))
            dead.append(victim)
            var.LOGGER.logBare(victim, "KILLED")
            if random.random() < 1/50:
                message.append(random.choice(
                    ["https://i.imgur.com/nO8rZ.gif",
                    "https://i.imgur.com/uGVfZ.gif",
                    "https://i.imgur.com/mUcM09n.gif",
                    "https://i.imgur.com/P7TEGyQ.gif",
                    "https://i.imgur.com/b8HAvjL.gif",
                    "https://i.imgur.com/PIIfL15.gif"]
                    ))
            if victim in var.GUNNERS.keys() and var.GUNNERS[victim] and victim not in var.ROLES["amnesiac"] and victim in bywolves:  # gunner was attacked by wolves and had bullets!
                if random.random() < var.GUNNER_KILLS_WOLF_AT_NIGHT_CHANCE:
                    wc = var.ROLES["werecrow"][:]
                    for crow in wc:
                        if crow in var.OBSERVED.keys():
                            wc.remove(crow)
                    # don't kill off werecrows that observed
                    deadwolf = random.choice(var.ROLES["wolf"]+var.ROLES["wolf cub"]+wc)
                    if var.ROLE_REVEAL:
                        message.append(("Fortunately, the victim, \02{0}\02, had bullets, and "+
                                        "\02{1}\02, a \02{2}\02, was shot dead.").format(victim, deadwolf, var.get_reveal_role(deadwolf)))
                    else:
                        message.append(("Fortunately, the victim, \02{0}\02, had bullets, and "+
                                        "\02{1}\02 was shot dead.").format(victim, deadwolf))
                    var.LOGGER.logBare(deadwolf, "KILLEDBYGUNNER")
                    dead.append(deadwolf)
                    var.GUNNERS[victim] -= 1 # deduct the used bullet
            if victim in var.HVISITED.values() and victim in bywolves:  #  victim was visited by some harlot and victim was attacked by wolves
                for hlt in var.HVISITED.keys():
                    if var.HVISITED[hlt] == victim:
                        message.append(("\02{0}\02, a \02harlot\02, made the unfortunate mistake of "+
                                        "visiting the victim's house last night and is "+
                                        "now dead.").format(hlt))
                        dead.append(hlt)

    if novictmsg and len(dead) == 0:
        message.append(random.choice(var.NO_VICTIMS_MESSAGES) + " All villagers, however, have survived.")

    for harlot in var.ROLES["harlot"]:
        if var.HVISITED.get(harlot) in var.list_players(var.WOLF_ROLES):
            message.append(("\02{0}\02, a \02harlot\02, made the unfortunate mistake of "+
                            "visiting a wolf's house last night and is "+
                            "now dead.").format(harlot))
            dead.append(harlot)
    for gangel in var.ROLES["guardian angel"]:
        if var.GUARDED.get(gangel) in var.list_players(var.WOLF_ROLES):
            if gangel in dead:
                continue # already dead.
            r = random.random()
            if r < var.GUARDIAN_ANGEL_DIES_CHANCE:
                if var.ROLE_REVEAL:
                    message.append(("\02{0}\02, a \02guardian angel\02, "+
                                    "made the unfortunate mistake of guarding a wolf "+
                                    "last night, and is now dead.").format(gangel))
                else:
                    message.append(("\02{0}\02 "+
                                    "made the unfortunate mistake of guarding a wolf "+
                                    "last night, and is now dead.").format(gangel))
                var.LOGGER.logBare(gangel, "KILLEDWHENGUARDINGWOLF")
                dead.append(gangel)
    for bodyguard in var.ROLES["bodyguard"]:
        if var.GUARDED.get(bodyguard) in var.list_players(var.WOLF_ROLES):
            if bodyguard in dead:
                continue # already dead.
            r = random.random()
            if r < var.BODYGUARD_DIES_CHANCE:
                if var.ROLE_REVEAL:
                    message.append(("\02{0}\02, a \02bodyguard\02, "+
                                    "made the unfortunate mistake of guarding a wolf "+
                                    "last night, and is now dead.").format(bodyguard))
                else:
                    message.append(("\02{0}\02 "+
                                    "made the unfortunate mistake of guarding a wolf "+
                                    "last night, and is now dead.").format(bodyguard))
                var.LOGGER.logBare(bodyguard, "KILLEDWHENGUARDINGWOLF")
                dead.append(bodyguard)
    for havetotem in havetotem.values():
        if havetotem:
            message.append("\u0002{0}\u0002 seem{1} to be in possession of a mysterious totem...".format(havetotem, "ed" if havetotem in dead else "s"))
    cli.msg(chan, "\n".join(message))
    for msg in message:
        var.LOGGER.logMessage(msg.replace("\02", ""))

    for deadperson in dead:  # kill each player, but don't end the game if one group outnumbers another
        del_player(cli, deadperson, end_game = False)
    if chk_win(cli):  # if after the last person is killed, one side wins, then actually end the game here
        return

    for victim in victims:
        if (var.WOLF_STEALS_GUN and victim in dead and victim in bywolves and
            victim in var.GUNNERS.keys() and var.GUNNERS[victim] > 0):
            # victim has bullets
            guntaker = random.choice(var.list_players(var.WOLFCHAT_ROLES))  # random looter
            numbullets = var.GUNNERS[victim]
            var.WOLF_GUNNERS[guntaker] = 1  # transfer bullets a wolf
            mmsg = ("While searching {0}'s belongings, You found " +
                    "a gun loaded with 1 silver bullet! " +
                    "You may only use it during the day. " +
                    "If you shoot at a wolf, you will intentionally miss. " +
                    "If you shoot a villager, it is likely that they will be injured.")
            mmsg = mmsg.format(victim)
            pm(cli, guntaker, mmsg)
            var.GUNNERS[victim] = 0  # just in case

    begin_day(cli)


def chk_nightdone(cli):
    # TODO: alphabetize and/or arrange sensibly
    actedcount  = len(var.SEEN + list(var.HVISITED.keys()) + list(var.GUARDED.keys()) +
                      list(var.KILLS.keys()) + list(var.OTHER_KILLS.keys()) +
                      list(var.OBSERVED.keys()) + var.PASSED + var.HEXED + var.SHAMANS +
                      list(var.TARGETED.keys()))
    nightroles = (var.ROLES["seer"] + var.ROLES["oracle"] + var.ROLES["harlot"] +
                  var.ROLES["guardian angel"] + var.ROLES["bodyguard"] + var.ROLES["wolf"] +
                  var.ROLES["werecrow"] + var.ROLES["sorcerer"] + var.ROLES["hunter"] +
                  list(var.VENGEFUL_GHOSTS.keys()) + var.ROLES["hag"] + var.ROLES["shaman"] +
                  var.ROLES["crazed shaman"] + var.ROLES["assassin"] + var.ROLES["augur"])
    if var.FIRST_NIGHT:
        actedcount += len(var.MATCHMAKERS + list(var.CLONED.keys()))
        nightroles += var.ROLES["matchmaker"] + var.ROLES["clone"]
    playercount = 0
    for p in nightroles:
        if p not in var.SILENCED:
            playercount += 1

    if var.PHASE == "night" and actedcount >= playercount:
        # flatten var.KILLS
        kills = set()
        for ls in var.KILLS.values():
            if not isinstance(ls, str):
                for v in ls:
                    kills.add(v)
            else:
                kills.add(ls)
        # check if wolves are actually agreeing
        if not var.ANGRY_WOLVES and len(kills) > 1:
            return
        elif var.ANGRY_WOLVES and len(kills) > 2:
            return

        for x, t in var.TIMERS.items():
            t.cancel()

        var.TIMERS = {}
        if var.PHASE == "night":  # Double check
            transition_day(cli)



@cmd("lynch", "vote", "v")
def vote(cli, nick, chann_, rest):
    """Use this to vote for a candidate to be lynched"""
    chan = botconfig.CHANNEL

    rest = re.split(" +",rest)[0].strip().lower()

    if not rest:
        show_votes(cli, nick, chan, rest)
        return
    if var.PHASE in ("none", "join"):
        cli.notice(nick, "No game is currently running.")
        return
    elif nick not in var.list_players() or nick in var.DISCONNECTED.keys():
        cli.notice(nick, "You're not currently playing.")
        return
    if var.PHASE != "day":
        cli.notice(nick, ("Lynching is only allowed during the day. "+
                          "Please wait patiently for morning."))
        return
    if nick in var.WOUNDED:
        cli.msg(chan, ("{0}: You are wounded and resting, "+
                      "thus you are unable to vote for the day.").format(nick))
        return
    if nick in var.ASLEEP:
        pm(cli, nick, "As you place your vote, your totem emits a brilliant flash of light. " +
                      "After recovering, you notice that you are still in your bed. " +
                      "That entire sequence of events must have just been a dream...")
        return

    pl = var.list_players()
    pl_l = [x.strip().lower() for x in pl]

    matches = 0
    for player in pl_l:
        if rest == player:
            target = player
            break
        if player.startswith(rest):
            target = player
            matches += 1
    else:
        if matches != 1:
            pm(cli, nick, "\u0002{0}\u0002 is currently not playing.".format(rest))
            return

    voted = pl[pl_l.index(target)]

    if not var.SELF_LYNCH_ALLOWED:
        if nick == voted:
            if nick in var.ROLES["fool"]:
                cli.notice(nick, "You may not vote yourself.")
            else:
                cli.notice(nick, "Please try to save yourself.")
            return

    lcandidates = list(var.VOTES.keys())
    for voters in lcandidates:  # remove previous vote
        if nick in var.VOTES[voters]:
            var.VOTES[voters].remove(nick)
            if not var.VOTES.get(voters) and voters != voted:
                del var.VOTES[voters]
            break
    if voted not in var.VOTES.keys():
        var.VOTES[voted] = [nick]
    else:
        var.VOTES[voted].append(nick)
    cli.msg(chan, ("\u0002{0}\u0002 votes for "+
                   "\u0002{1}\u0002.").format(nick, voted))
    var.LOGGER.logMessage("{0} votes for {1}.".format(nick, voted))
    var.LOGGER.logBare(voted, "VOTED", nick)

    var.LAST_VOTES = None # reset

    chk_decision(cli)



@cmd("retract")
def retract(cli, nick, chann_, rest):
    """Takes back your vote during the day (for whom to lynch)"""

    chan = botconfig.CHANNEL

    if var.PHASE in ("none", "join"):
        cli.notice(nick, "No game is currently running.")
        return
    elif nick not in var.list_players() or nick in var.DISCONNECTED.keys():
        cli.notice(nick, "You're not currently playing.")
        return

    if var.PHASE != "day":
        cli.notice(nick, ("Lynching is only allowed during the day. "+
                          "Please wait patiently for morning."))
        return

    candidates = var.VOTES.keys()
    for voter in list(candidates):
        if nick in var.VOTES[voter]:
            var.VOTES[voter].remove(nick)
            if not var.VOTES[voter]:
                del var.VOTES[voter]
            cli.msg(chan, "\u0002{0}\u0002's vote was retracted.".format(nick))
            var.LOGGER.logBare(voter, "RETRACT", nick)
            var.LOGGER.logMessage("{0}'s vote was retracted.".format(nick))
            var.LAST_VOTES = None # reset
            break
    else:
        cli.notice(nick, "You haven't voted yet.")

@pmcmd("retract")
def wolfretract(cli, nick, rest):
    if var.PHASE in ("none", "join"):
        cli.notice(nick, "No game is currently running.")
        return
    elif nick not in var.list_players() or nick in var.DISCONNECTED.keys():
        cli.notice(nick, "You're not currently playing.")
        return

    role = var.get_role(nick)
    if role not in ("wolf", "werecrow", "hunter") or nick not in var.VENGEFUL_GHOSTS.keys():
        return
    if var.PHASE != "night":
        pm(cli, nick, "You may only retract at night.")
        return
    if role == "werecrow":  # Check if already observed
        if var.OBSERVED.get(nick):
            pm(cli, nick, ("You have already transformed into a crow, and "+
                           "cannot turn back until day."))
            return

    if role in var.WOLF_ROLES and nick in var.KILLS.keys():
        del var.KILLS[nick]
    elif role not in var.WOLF_ROLES and nick in var.OTHER_KILLS.keys():
        del var.OTHER_KILLS[nick]
        var.HUNTERS.remove(nick)
    pm(cli, nick, "You have retracted your vote.")
    #var.LOGGER.logBare(nick, "RETRACT", nick)

@cmd("shoot")
def shoot(cli, nick, chann_, rest):
    """Use this to fire off a bullet at someone in the day if you have bullets"""

    chan = botconfig.CHANNEL
    if var.PHASE in ("none", "join"):
        cli.notice(nick, "No game is currently running.")
        return
    elif nick not in var.list_players() or nick in var.DISCONNECTED.keys():
        cli.notice(nick, "You're not currently playing.")
        return

    if var.PHASE != "day":
        cli.notice(nick, ("Shooting is only allowed during the day. "+
                          "Please wait patiently for morning."))
        return
    if nick in var.ROLES["amnesiac"] or not (nick in var.GUNNERS.keys() or nick in var.WOLF_GUNNERS.keys()):
        pm(cli, nick, "You don't have a gun.")
        return
    elif ((nick in var.GUNNERS.keys() and not var.GUNNERS[nick]) or
          (nick in var.WOLF_GUNNERS.keys() and not var.WOLF_GUNNERS[nick])):
        pm(cli, nick, "You don't have any more bullets.")
        return
    elif nick in var.SILENCED:
        pm(cli, nick, "You have been silenced, and are unable to use any special powers")
        return
    victim = re.split(" +",rest)[0].strip().lower()
    if not victim:
        cli.notice(nick, "Not enough parameters")
        return
    pl = var.list_players()
    pll = [x.lower() for x in pl]
    matches = 0
    for player in pll:
        if victim == player:
            target = player
            break
        if player.startswith(victim):
            target = player
            matches += 1
    else:
        if matches != 1:
            pm(cli, nick, "\u0002{0}\u0002 is currently not playing.".format(victim))
            return
    victim = pl[pll.index(target)]
    if victim == nick:
        cli.notice(nick, "You are holding it the wrong way.")
        return

    wolfshooter = nick in var.list_players(var.WOLFCHAT_ROLES)

    if wolfshooter and nick in var.WOLF_GUNNERS:
        var.WOLF_GUNNERS[nick] -= 1
    else:
        var.GUNNERS[nick] -= 1

    rand = random.random()
    if nick in var.ROLES["village drunk"]:
        chances = var.DRUNK_GUN_CHANCES
    elif nick in var.ROLES["sharpshooter"]:
        chances = var.SHARPSHOOTER_GUN_CHANCES
    else:
        chances = var.GUN_CHANCES

    wolfvictim = victim in var.list_players(var.WOLF_ROLES)
    if rand <= chances[0] and not (wolfshooter and wolfvictim):  # didn't miss or suicide
        # and it's not a wolf shooting another wolf

        cli.msg(chan, ("\u0002{0}\u0002 shoots \u0002{1}\u0002 with "+
                       "a silver bullet!").format(nick, victim))
        var.LOGGER.logMessage("{0} shoots {1} with a silver bullet!".format(nick, victim))
        realrole = var.get_role(victim)
        victimrole = var.get_reveal_role(victim)
        if realrole in var.WOLF_ROLES:
            if var.ROLE_REVEAL:
                cli.msg(chan, ("\u0002{0}\u0002 is a {1}, and is dying from "+
                               "the silver bullet.").format(victim, victimrole))
                var.LOGGER.logMessage(("{0} is a {1}, and is dying from the "+
                                "silver bullet.").format(victim, victimrole))
            else:
                cli.msg(chan, ("\u0002{0}\u0002 is a wolf, and is dying from "+
                               "the silver bullet.").format(victim))
                var.LOGGER.logMessage(("{0} is a wolf, and is dying from the "+
                                "silver bullet.").format(victim))
            if not del_player(cli, victim):
                return
        elif random.random() <= chances[3]:
            accident = "accidentally "
            if nick in var.ROLES["sharpshooter"]:
                accident = "" # it's an accident if the sharpshooter DOESN'T headshot :P
            cli.msg(chan, ("\u0002{0}\u0002 is a not a wolf "+
                           "but was {1}fatally injured.").format(victim, accident))
            var.LOGGER.logMessage("{0} is not a wolf but was {1}fatally injured.".format(victim, accident))
            if var.ROLE_REVEAL:
                cli.msg(chan, "The village has sacrificed a \u0002{0}\u0002.".format(victimrole))
                var.LOGGER.logMessage("The village has sacrificed a {0}.".format(victimrole))
            if not del_player(cli, victim):
                return
        else:
            cli.msg(chan, ("\u0002{0}\u0002 is a villager and was injured. Luckily "+
                          "the injury is minor and will heal after a day of "+
                          "rest.").format(victim))
            var.LOGGER.logMessage(("{0} is a villager and was injured. Luckily "+
                          "the injury is minor and will heal after a day of "+
                          "rest.").format(victim))
            if victim not in var.WOUNDED:
                var.WOUNDED.append(victim)
            lcandidates = list(var.VOTES.keys())
            for cand in lcandidates:  # remove previous vote
                if victim in var.VOTES[cand]:
                    var.VOTES[cand].remove(victim)
                    if not var.VOTES.get(cand):
                        del var.VOTES[cand]
                    break
            chk_decision(cli)
            chk_win(cli)
    elif rand <= chances[0] + chances[1]:
        cli.msg(chan, "\u0002{0}\u0002 is a lousy shooter and missed!".format(nick))
        var.LOGGER.logMessage("{0} is a lousy shooter and missed!".format(nick))
    else:
        if var.ROLE_REVEAL:
            cli.msg(chan, ("Oh no! \u0002{0}\u0002's gun was poorly maintained and has exploded! "+
                           "The village mourns a gunner-\u0002{1}\u0002.").format(nick, var.get_reveal_role(nick)))
            var.LOGGER.logMessage(("Oh no! {0}'s gun was poorly maintained and has exploded! "+
                           "The village mourns a gunner-{1}.").format(nick, var.get_reveal_role(nick)))
        else:
            cli.msg(chan, ("Oh no! \u0002{0}\u0002's gun was poorly maintained and has exploded!").format(nick))
            var.LOGGER.logMessage(("Oh no! {0}'s gun was poorly maintained and has exploded!").format(nick))
        if not del_player(cli, nick):
            return  # Someone won.



@pmcmd("kill")
def kill(cli, nick, rest):
    if var.PHASE in ("none", "join"):
        cli.notice(nick, "No game is currently running.")
        return
    elif (nick not in var.VENGEFUL_GHOSTS.keys() and nick not in var.list_players()) or nick in var.DISCONNECTED.keys():
        cli.notice(nick, "You're not currently playing.")
        return
    try:
        role = var.get_role(nick)
    except KeyError:
        role = None
    if role in var.WOLFCHAT_ROLES and role not in ("wolf", "werecrow"):
        return  # they do this a lot.
    if role not in ("wolf", "werecrow", "hunter") and nick not in var.VENGEFUL_GHOSTS.keys():
        pm(cli, nick, "Only a wolf, hunter, or dead vengeful ghost may use this command.")
        return
    if var.PHASE != "night":
        pm(cli, nick, "You may only kill people at night.")
        return
    if role == "hunter" and nick in var.HUNTERS:
        pm(cli, nick, "You have already killed someone this game.")
        return
    if nick in var.SILENCED:
        pm(cli, nick, "You have been silenced, and are unable to use any special powers")
        return
    pieces = [p.strip().lower() for p in re.split(" +",rest)]
    victim = pieces[0]
    victim2 = None
    if role in ("wolf", "werecrow") and var.ANGRY_WOLVES:
        try:
            if pieces[1] == "and":
                victim2 = pieces[2]
            else:
                victim2 = pieces[1]
        except IndexError:
            victim2 = None
    if not victim:
        pm(cli, nick, "Not enough parameters")
        return
    if role == "werecrow":  # Check if flying to observe
        if var.OBSERVED.get(nick):
            pm(cli, nick, ("You have already transformed into a crow; therefore, "+
                           "you are physically unable to kill a villager."))
            return
    pl = var.list_players()
    allwolves = var.list_players(var.WOLFTEAM_ROLES)
    allvills = []
    for p in pl:
        if p not in allwolves:
            allvills.append(p)
    pll = [x.lower() for x in pl]

    matches = 0
    for player in pll:
        if victim == player:
            target = player
            break
        if player.startswith(victim):
            target = player
            matches += 1
    else:
        if matches != 1:
            pm(cli, nick, "\u0002{0}\u0002 is currently not playing.".format(victim))
            return
    victim = pl[pll.index(target)]

    if victim2 != None:
        matches = 0
        for player in pll:
            if victim2 == player:
                target = player
                break
            if player.startswith(victim2):
                target = player
                matches += 1
        else:
            if matches != 1:
                pm(cli, nick, "\u0002{0}\u0002 is currently not playing.".format(victim2))
                return
        victim2 = pl[pll.index(target)]

    if victim == nick or victim2 == nick:
        if nick in var.VENGEFUL_GHOSTS.keys():
            pm(cli, nick, "You are already dead.")
        else:
            pm(cli, nick, "Suicide is bad. Don't do it.")
        return

    if nick in var.VENGEFUL_GHOSTS.keys():
        if var.VENGEFUL_GHOSTS[nick] == "wolves" and victim not in allwolves:
            pm(cli, nick, "You must target a wolf.")
            return
        elif var.VENGEFUL_GHOSTS[nick] == "villagers" and victim not in allvills:
            pm(cli, nick, "You must target a villager.")
            return

    if role in ("wolf", "werecrow"):
        if victim in var.list_players(var.WOLFCHAT_ROLES) or victim2 in var.list_players(var.WOLFCHAT_ROLES):
            pm(cli, nick, "You may only kill villagers, not other wolves.")
            return
        if var.ANGRY_WOLVES:
            if victim2 != None:
                if victim == victim2:
                    pm(cli, nick, "You should select two different players.")
                    return
                else:
                    var.KILLS[nick] = [victim, victim2]
            else:
                var.KILLS[nick] = [victim]
        else:
            var.KILLS[nick] = victim
    else:
        var.OTHER_KILLS[nick] = victim
        if role == "hunter":
            var.HUNTERS.append(nick)
            if nick in var.PASSED:
                var.PASSED.remove(nick)

    if victim2 != None:
        pm(cli, nick, "You have selected \u0002{0}\u0002 and \u0002{1}\u0002 to be killed.".format(victim, victim2))
        var.LOGGER.logBare(nick, "SELECT", victim)
        var.LOGGER.logBare(nick, "SELECT", victim2)
    else:
        pm(cli, nick, "You have selected \u0002{0}\u0002 to be killed.".format(victim))
        var.LOGGER.logBare(nick, "SELECT", victim)
        if var.ANGRY_WOLVES and role in ("wolf", "werecrow"):
            pm(cli, nick, "You are angry tonight and may kill a second target. Use kill <nick1> and <nick2> to select multiple targets.")
    chk_nightdone(cli)


@pmcmd("guard", "protect", "save")
def guard(cli, nick, rest):
    if var.PHASE in ("none", "join"):
        cli.notice(nick, "No game is currently running.")
        return
    elif nick not in var.list_players() or nick in var.DISCONNECTED.keys():
        cli.notice(nick, "You're not currently playing.")
        return
    role = var.get_role(nick)
    if role not in ("guardian angel", "bodyguard"):
        pm(cli, nick, "Only a guardian angel or bodyguard may use this command.")
        return
    if var.PHASE != "night":
        pm(cli, nick, "You may only protect people at night.")
        return
    if nick in var.SILENCED:
        pm(cli, nick, "You have been silenced, and are unable to use any special powers")
        return
    victim = re.split(" +",rest)[0].strip().lower()
    if not victim:
        pm(cli, nick, "Not enough parameters")
        return
    if var.GUARDED.get(nick):
        pm(cli, nick, ("You are already protecting "+
                      "\u0002{0}\u0002.").format(var.GUARDED[nick]))
        return
    if role == "bodyguard" and var.LASTGUARDED.get(nick) == victim:
        pm(cli, nick, ("You protected \u0002{0}\u0002 last night. " +
                       "You cannot protect the same person two nights in a row.").format(victim))
        return
    pl = var.list_players()
    pll = [x.lower() for x in pl]
    matches = 0
    for player in pll:
        if victim == player:
            target = player
            break
        if player.startswith(victim):
            target = player
            matches += 1
    else:
        if matches != 1:
            pm(cli, nick, "\u0002{0}\u0002 is currently not playing.".format(victim))
            return
    victim = pl[pll.index(target)]
    if victim == nick:
        if role == "guardian angel" or not var.BODYGUARD_CAN_GUARD_SELF:
            var.GUARDED[nick] = None
            del var.LASTGUARDED[nick]
            pm(cli, nick, "You have chosen not to guard anyone tonight.")
        elif role == "bodyguard":
            var.GUARDED[nick] = nick
            var.LASTGUARDED[nick] = nick
            pm(cli, nick, "You have decided to guard yourself tonight.")
    else:
        var.GUARDED[nick] = victim
        var.LASTGUARDED[nick] = victim
        pm(cli, nick, "You are protecting \u0002{0}\u0002 tonight. Farewell!".format(var.GUARDED[nick]))
        pm(cli, var.GUARDED[nick], "You can sleep well tonight, for you are being protected.")
        var.LOGGER.logBare(var.GUARDED[nick], "GUARDED", nick)
    chk_nightdone(cli)



@pmcmd("observe")
def observe(cli, nick, rest):
    if var.PHASE in ("none", "join"):
        cli.notice(nick, "No game is currently running.")
        return
    elif nick not in var.list_players() or nick in var.DISCONNECTED.keys():
        cli.notice(nick, "You're not currently playing.")
        return
    role = var.get_role(nick)
    if role not in ("werecrow", "sorcerer"):
        pm(cli, nick, "Only a werecrow or sorcerer may use this command.")
        return
    if var.PHASE != "night":
        if role == "werecrow":
            pm(cli, nick, "You may only transform into a crow at night.")
        else:
            pm(cli, nick, "You may only observe at night.")
        return
    if nick in var.SILENCED:
        pm(cli, nick, "You have been silenced, and are unable to use any special powers")
        return
    victim = re.split(" +", rest)[0].strip().lower()
    if not victim:
        pm(cli, nick, "Not enough parameters")
        return
    pl = var.list_players()
    pll = [x.lower() for x in pl]
    matches = 0
    for player in pll:
        if victim == player:
            target = player
            break
        if player.startswith(victim):
            target = player
            matches += 1
    else:
        if matches != 1:
            pm(cli, nick,"\u0002{0}\u0002 is currently not playing.".format(victim))
            return
    victim = pl[pll.index(target)]
    if victim == nick.lower():
        if role == "werecrow":
            pm(cli, nick, "Instead of doing that, you should probably go kill someone.")
        else:
            pm(cli, nick, "That would be a waste.")
        return
    if nick in var.OBSERVED.keys():
        if role == "werecrow":
            pm(cli, nick, "You are already flying to \02{0}\02's house.".format(var.OBSERVED[nick]))
        else:
            pm(cli, nick, "You have already observed tonight.")
        return
    if var.get_role(victim) in var.WOLFCHAT_ROLES:
        if role == "werecrow":
            pm(cli, nick, "Flying to another wolf's house is a waste of time.")
        else:
            pm(cli, nick, "Observing another wolf is a waste of time.")
        return
    var.OBSERVED[nick] = victim
    if nick in var.KILLS.keys():
        del var.KILLS[nick]
    if role == "werecrow":
        pm(cli, nick, ("You transform into a large crow and start your flight "+
                       "to \u0002{0}'s\u0002 house. You will return after "+
                      "collecting your observations when day begins.").format(victim))
    elif role == "sorcerer":
        if var.get_role(victim) in ("seer", "oracle", "augur"):
            pm(cli, nick, ("After casting your ritual, you determine that \u0002{0}\u0002 " +
                           "is a \u0002{1}\u0002!").format(victim, var.get_reveal_role(victim)))
        else:
            pm(cli, nick, ("After casting your ritual, you determine that \u0002{0}\u0002 " +
                           "does not have paranormal senses.").format(victim))
    var.LOGGER.logBare(victim, "OBSERVED", nick)
    chk_nightdone(cli)


@pmcmd("id")
def investigate(cli, nick, rest):
    if var.PHASE in ("none", "join"):
        cli.notice(nick, "No game is currently running.")
        return
    elif nick not in var.list_players() or nick in var.DISCONNECTED.keys():
        cli.notice(nick, "You're not currently playing.")
        return
    if not var.is_role(nick, "detective"):
        pm(cli, nick, "Only a detective may use this command.")
        return
    if var.PHASE != "day":
        pm(cli, nick, "You may only investigate people during the day.")
        return
    if nick in var.SILENCED:
        pm(cli, nick, "You have been silenced, and are unable to use any special powers")
        return
    if nick in var.INVESTIGATED:
        pm(cli, nick, "You may only investigate one person per round.")
        return
    victim = re.split(" +", rest)[0].strip().lower()
    if not victim:
        pm(cli, nick, "Not enough parameters")
        return
    pl = var.list_players()
    pll = [x.lower() for x in pl]
    matches = 0
    for player in pll:
        if victim == player:
            target = player
            break
        if player.startswith(victim):
            target = player
            matches += 1
    else:
        if matches != 1:
            pm(cli, nick,"\u0002{0}\u0002 is currently not playing.".format(victim))
            return
    victim = pl[pll.index(target)]
    if victim == nick:
        pm(cli, nick, "Investigating yourself would be a waste.")
        return

    var.INVESTIGATED.append(nick)
    pm(cli, nick, ("The results of your investigation have returned. \u0002{0}\u0002"+
                   " is a... \u0002{1}\u0002!").format(victim, var.get_role(victim)))
    var.LOGGER.logBare(victim, "INVESTIGATED", nick)
    if random.random() < var.DETECTIVE_REVEALED_CHANCE:  # a 2/5 chance (should be changeable in settings)
        # The detective's identity is compromised!
        for badguy in var.list_players(var.WOLFCHAT_ROLES):
            pm(cli, badguy, ("Someone accidentally drops a paper. The paper reveals "+
                            "that \u0002{0}\u0002 is the detective!").format(nick))
        var.LOGGER.logBare(nick, "PAPERDROP")



@pmcmd("visit")
def hvisit(cli, nick, rest):
    if var.PHASE in ("none", "join"):
        cli.notice(nick, "No game is currently running.")
        return
    elif nick not in var.list_players() or nick in var.DISCONNECTED.keys():
        cli.notice(nick, "You're not currently playing.")
        return
    if not var.is_role(nick, "harlot"):
        pm(cli, nick, "Only a harlot may use this command.")
        return
    if var.PHASE != "night":
        pm(cli, nick, "You may only visit someone at night.")
        return
    if nick in var.SILENCED:
        pm(cli, nick, "You have been silenced, and are unable to use any special powers")
        return
    if var.HVISITED.get(nick):
        pm(cli, nick, ("You are already spending the night "+
                      "with \u0002{0}\u0002.").format(var.HVISITED[nick]))
        return
    victim = re.split(" +",rest)[0].strip().lower()
    if not victim:
        pm(cli, nick, "Not enough parameters")
        return
    pll = [x.lower() for x in var.list_players()]
    matches = 0
    for player in pll:
        if victim == player:
            target = player
            break
        if player.startswith(victim):
            target = player
            matches += 1
    else:
        if matches != 1:
            pm(cli, nick,"\u0002{0}\u0002 is currently not playing.".format(victim))
            return
    victim = var.list_players()[pll.index(target)]
    if nick == victim:  # Staying home
        var.HVISITED[nick] = None
        pm(cli, nick, "You have chosen to stay home for the night.")
    else:
        var.HVISITED[nick] = victim
        pm(cli, nick, ("You are spending the night with \u0002{0}\u0002. "+
                      "Have a good time!").format(var.HVISITED[nick]))
        pm(cli, var.HVISITED[nick], ("You are spending the night with \u0002{0}"+
                                     "\u0002. Have a good time!").format(nick))
        var.LOGGER.logBare(var.HVISITED[nick], "VISITED", nick)
    chk_nightdone(cli)


def is_fake_nick(who):
    return not(re.search("^[a-zA-Z\\\_\]\[`]([a-zA-Z0-9\\\_\]\[`]+)?", who)) or who.lower().endswith("serv")



@pmcmd("see")
def see(cli, nick, rest):
    if var.PHASE in ("none", "join"):
        cli.notice(nick, "No game is currently running.")
        return
    elif nick not in var.list_players() or nick in var.DISCONNECTED.keys():
        cli.notice(nick, "You're not currently playing.")
        return
    role = var.get_role(nick)
    if role not in ("seer", "oracle", "augur"):
        pm(cli, nick, "Only a seer, oracle, or augur may use this command.")
        return
    if var.PHASE != "night":
        pm(cli, nick, "You may only have visions at night.")
        return
    if nick in var.SILENCED:
        pm(cli, nick, "You have been silenced, and are unable to use any special powers")
        return
    if nick in var.SEEN:
        pm(cli, nick, "You may only have one vision per round.")
        return
    victim = re.split(" +",rest)[0].strip().lower()
    pl = var.list_players()
    pll = [x.lower() for x in pl]
    if not victim:
        pm(cli, nick, "Not enough parameters")
        return
    matches = 0
    for player in pll:
        if victim == player:
            target = player
            break
        if player.startswith(victim):
            target = player
            matches += 1
    else:
        if matches != 1:
            pm(cli, nick,"\u0002{0}\u0002 is currently not playing.".format(victim))
            return
    victim = pl[pll.index(target)]
    if victim == nick:
        pm(cli, nick, "Seeing yourself would be a waste.")
        return
    victimrole = var.get_role(victim)
    if role in ("seer", "oracle"):
        if victimrole in ("wolf", "werecrow", "monster", "mad scientist", "wolf cub") or victim in var.ROLES["cursed villager"]:
            victimrole = "wolf"
        elif victimrole in ("traitor", "hag", "sorcerer", "village elder", "time lord", "matchmaker", "villager", "cultist", "minion", "vengeful ghost", "lycan", "clone", "fool"):
            victimrole = var.DEFAULT_ROLE
        elif role == "oracle": # Oracles never see specific roles, only generalizations
            victimrole = var.DEFAULT_ROLE
        pm(cli, nick, ("You have a vision; in this vision, "+
                        "you see that \u0002{0}\u0002 is a "+
                        "\u0002{1}\u0002!").format(victim, victimrole))
    elif role == "augur":
        aura = "blue"
        if victimrole in var.WOLFTEAM_ROLES:
            aura = "red"
        elif victimrole in var.TRUE_NEUTRAL_ROLES:
            aura = "grey"
        pm(cli, nick, ("You have a vision; in this vision, " +
                       "you see that \u0002{0}\u0002 exudes " +
                       "a \u0002{1}\u0002 aura!").format(victim, aura))
    var.SEEN.append(nick)
    var.LOGGER.logBare(victim, "SEEN", nick)
    chk_nightdone(cli)

@pmcmd("give", "totem")
def give(cli, nick, rest):
    if var.PHASE in ("none", "join"):
        cli.notice(nick, "No game is currently running.")
        return
    elif nick not in var.list_players() or nick in var.DISCONNECTED.keys():
        cli.notice(nick, "You're not currently playing.")
        return
    role = var.get_role(nick)
    if role not in ("shaman", "crazed shaman"):
        pm(cli, nick, "Only a shaman or a crazed shaman may use this command.")
        return
    if var.PHASE != "night":
        pm(cli, nick, "You may only give totems at night.")
        return
    if nick in var.SILENCED:
        pm(cli, nick, "You have been silenced, and are unable to use any special powers")
        return
    if nick in var.SHAMANS:
        pm(cli, nick, "You have already given out your totem this round.")
        return
    victim = re.split(" +",rest)[0].strip().lower()
    pl = var.list_players()
    pll = [x.lower() for x in pl]
    if not victim:
        pm(cli, nick, "Not enough parameters")
        return
    matches = 0
    for player in pll:
        if victim == player:
            target = player
            break
        if player.startswith(victim):
            target = player
            matches += 1
    else:
        if matches != 1:
            pm(cli, nick,"\u0002{0}\u0002 is currently not playing.".format(victim))
            return
    victim = pl[pll.index(target)]
    if nick in var.LASTGIVEN and var.LASTGIVEN[nick] == victim:
        pm(cli, nick, "You gave your totem to \u0002{0}\u0002 last time, you must choose someone else.".format(victim))
        return
    type = ""
    if role == "shaman":
        type = " of " + var.TOTEMS[nick]
    pm(cli, nick, ("You have given a totem{0} to \u0002{1}\u0002.").format(type, victim))
    totem = var.TOTEMS[nick]
    if totem == "death":
        var.DYING.append(victim)
    elif totem == "protection":
        var.PROTECTED.append(victim)
    elif totem == "revealing":
        var.REVEALED.append(victim)
    elif totem == "narcolepsy":
        var.ASLEEP.append(victim)
    elif totem == "silence":
        var.TOBESILENCED.append(victim)
    elif totem == "desperation":
        var.DESPERATE.append(victim)
    else:
        pm(cli, nick, "I don't know what to do with this totem. This is a bug, please report it to the admins.")
    var.LASTGIVEN[nick] = victim
    var.SHAMANS.append(nick)
    var.LOGGER.logBare(victim, "GIVEN TOTEM", nick)
    chk_nightdone(cli)

@pmcmd("pass")
def pass_cmd(cli, nick, rest):
    if var.PHASE in ("none", "join"):
        cli.notice(nick, "No game is currently running.")
        return
    elif nick not in var.list_players() or nick in var.DISCONNECTED.keys():
        cli.notice(nick, "You're not currently playing.")
        return

    role = var.get_role(nick)
    if role != "hunter":
        pm(cli, nick, "Only a hunter may use this command.")
        return
    if var.PHASE != "night":
        pm(cli, nick, "You may only pass at night.")
        return
    if nick in var.SILENCED:
        pm(cli, nick, "You have been silenced, and are unable to use any special powers")
        return

    if nick in var.OTHER_KILLS.keys():
        del var.OTHER_KILLS[nick]
        var.HUNTERS.remove(nick)

    pm(cli, nick, "You have decided to not kill anyone tonight.")
    var.PASSED.append(nick)
    #var.LOGGER.logBare(nick, "PASS", nick)
    chk_nightdone(cli)

@pmcmd("choose", "match")
def choose(cli, nick, rest):
    if var.PHASE in ("none", "join"):
        cli.notice(nick, "No game is currently running.")
        return
    elif nick not in var.list_players() or nick in var.DISCONNECTED.keys():
        cli.notice(nick, "You're not currently playing.")
        return
    try:
        role = var.get_role(nick)
    except KeyError:
        role = None
    if role != "matchmaker":
        pm(cli, nick, "Only a matchmaker may use this command.")
        return
    if var.PHASE != "night" or not var.FIRST_NIGHT:
        pm(cli, nick, "You may only choose lovers during the first night.")
        return
    if nick in var.MATCHMAKERS:
        pm(cli, nick, "You have already chosen lovers.")
        return
    # no var.SILENCED check for night 1 only roles; silence should only apply for the night after
    # but just in case, it also sucks if the one night you're allowed to act is when you are
    # silenced, so we ignore it here anyway.
    pieces = [p.strip().lower() for p in re.split(" +",rest)]
    victim = pieces[0]
    try:
        if pieces[1] == "and":
            victim2 = pieces[2]
        else:
            victim2 = pieces[1]
    except IndexError:
        victim2 = None

    if not victim or not victim2:
        pm(cli, nick, "Not enough parameters")
        return

    pl = var.list_players()
    pll = [x.lower() for x in pl]

    matches = 0
    for player in pll:
        if victim == player:
            target = player
            break
        if player.startswith(victim):
            target = player
            matches += 1
    else:
        if matches != 1:
            pm(cli, nick, "\u0002{0}\u0002 is currently not playing.".format(victim))
            return
    victim = pl[pll.index(target)]

    matches = 0
    for player in pll:
        if victim2 == player:
            target = player
            break
        if player.startswith(victim2):
            target = player
            matches += 1
    else:
        if matches != 1:
            pm(cli, nick, "\u0002{0}\u0002 is currently not playing.".format(victim2))
            return
    victim2 = pl[pll.index(target)]

    if victim == victim2:
        pm(cli, nick, "You must choose two different people.")
        return

    var.MATCHMAKERS.append(nick)
    if victim in var.LOVERS:
        var.LOVERS[victim].append(victim2)
    else:
        var.LOVERS[victim] = [victim2]

    if victim2 in var.LOVERS:
        var.LOVERS[victim2].append(victim)
    else:
        var.LOVERS[victim2] = [victim]
    pm(cli, nick, "You have selected \u0002{0}\u0002 and \u0002{1}\u0002 to be lovers.".format(victim, victim2))

    if victim in var.PLAYERS and var.PLAYERS[victim]["cloak"] not in var.SIMPLE_NOTIFY:
        pm(cli, victim, ("You are \u0002in love\u0002 with {0}. If that player dies for any " +
                         "reason, the pain will be too much for you to bear and you will " +
                         "commit suicide.").format(victim2))
    else:
        pm(cli, victim, "You are \u0002in love\u0002 with {0}.".format(victim2))

    if victim2 in var.PLAYERS and var.PLAYERS[victim2]["cloak"] not in var.SIMPLE_NOTIFY:
        pm(cli, victim2, ("You are \u0002in love\u0002 with {0}. If that player dies for any " +
                         "reason, the pain will be too much for you to bear and you will " +
                         "commit suicide.").format(victim))
    else:
        pm(cli, victim2, "You are \u0002in love\u0002 with {0}.".format(victim))

    var.LOGGER.logBare(victim, "LOVERS", victim2)
    chk_nightdone(cli)

@pmcmd("target")
def target(cli, nick, rest):
    if var.PHASE in ("none", "join"):
        cli.notice(nick, "No game is currently running.")
        return
    elif nick not in var.list_players() or nick in var.DISCONNECTED.keys():
        cli.notice(nick, "You're not currently playing.")
        return
    if nick not in var.ROLES["assassin"]:
        pm(cli, nick, "Only an assassin may use this command.")
        return
    if nick in var.TARGETED and var.TARGETED[nick] != None:
        pm(cli, nick, "You have already chosen a target.")
        return
    if nick in var.SILENCED:
        pm(cli, nick, "You have been silenced, and are unable to use any special powers")
        return
    pieces = [p.strip().lower() for p in re.split(" +",rest)]
    victim = pieces[0]

    if not victim:
        pm(cli, nick, "Not enough parameters")
        return

    pl = var.list_players()
    pll = [x.lower() for x in pl]

    matches = 0
    for player in pll:
        if victim == player:
            target = player
            break
        if player.startswith(victim):
            target = player
            matches += 1
    else:
        if matches != 1:
            pm(cli, nick, "\u0002{0}\u0002 is currently not playing.".format(victim))
            return
    victim = pl[pll.index(target)]

    if nick == victim:
        pm(cli, nick, "You may not target yourself.")
        return

    var.TARGETED[nick] = victim
    pm(cli, nick, "You have selected \u0002{0}\u0002 as your target.".format(victim))

    var.LOGGER.logBare(nick, "TARGETED", victim)
    chk_nightdone(cli)

@pmcmd("hex")
def hex(cli, nick, rest):
    if var.PHASE in ("none", "join"):
        cli.notice(nick, "No game is currently running.")
        return
    elif nick not in var.list_players() or nick in var.DISCONNECTED.keys():
        cli.notice(nick, "You're not currently playing.")
        return
    if nick not in var.ROLES["hag"]:
        pm(cli, nick, "Only a hag may use this command.")
        return
    if nick in var.HEXED:
        pm(cli, nick, "You have already hexed someone tonight.")
        return
    if nick in var.SILENCED:
        pm(cli, nick, "You have been silenced, and are unable to use any special powers")
        return
    pieces = [p.strip().lower() for p in re.split(" +",rest)]
    victim = pieces[0]

    if not victim:
        pm(cli, nick, "Not enough parameters")
        return

    pl = var.list_players()
    pll = [x.lower() for x in pl]

    matches = 0
    for player in pll:
        if victim == player:
            target = player
            break
        if player.startswith(victim):
            target = player
            matches += 1
    else:
        if matches != 1:
            pm(cli, nick, "\u0002{0}\u0002 is currently not playing.".format(victim))
            return
    victim = pl[pll.index(target)]

    if nick == victim:
        pm(cli, nick, "You may not target yourself.")
        return

    vrole = var.get_role(victim)
    if vrole in var.WOLFCHAT_ROLES:
        pm(cli, nick, "Hexing another wolf would be a waste.")
        return

    var.HEXED.append(nick)
    var.TOBESILENCED.append(victim)
    pm(cli, nick, "You have cast a hex on \u0002{0}\u0002.".format(victim))

    var.LOGGER.logBare(nick, "HEXED", victim)
    chk_nightdone(cli)

@pmcmd("clone")
def clone(cli, nick, rest):
    if var.PHASE in ("none", "join"):
        cli.notice(nick, "No game is currently running.")
        return
    elif nick not in var.list_players() or nick in var.DISCONNECTED.keys():
        cli.notice(nick, "You're not currently playing.")
        return
    if nick not in var.ROLES["clone"]:
        pm(cli, nick, "Only a clone may use this command.")
        return
    if var.PHASE != "night" or not var.FIRST_NIGHT:
        pm(cli, nick, "You may only clone someone during the first night.")
        return
    if nick in var.CLONED.keys():
        pm(cli, nick, "You have already chosen to clone someone.")
        return
    # no var.SILENCED check for night 1 only roles; silence should only apply for the night after
    # but just in case, it also sucks if the one night you're allowed to act is when you are
    # silenced, so we ignore it here anyway.

    pieces = [p.strip().lower() for p in re.split(" +",rest)]
    victim = pieces[0]

    if not victim:
        pm(cli, nick, "Not enough parameters")
        return

    pl = var.list_players()
    pll = [x.lower() for x in pl]

    matches = 0
    for player in pll:
        if victim == player:
            target = player
            break
        if player.startswith(victim):
            target = player
            matches += 1
    else:
        if matches != 1:
            pm(cli, nick, "\u0002{0}\u0002 is currently not playing.".format(victim))
            return
    victim = pl[pll.index(target)]

    if nick == victim:
        pm(cli, nick, "You may not target yourself.")
        return

    var.CLONED[nick] = victim
    pm(cli, nick, "You have chosen to clone \u0002{0}\u0002.".format(victim))

    var.LOGGER.logBare(nick, "CLONED", victim)
    chk_nightdone(cli)

@hook("featurelist")  # For multiple targets with PRIVMSG
def getfeatures(cli, nick, *rest):
    for r in rest:
        if r.startswith("TARGMAX="):
            x = r[r.index("PRIVMSG:"):]
            if "," in x:
                l = x[x.index(":")+1:x.index(",")]
            else:
                l = x[x.index(":")+1:]
            l = l.strip()
            if not l or not l.isdigit():
                continue
            else:
                var.MAX_PRIVMSG_TARGETS = int(l)
                break



def mass_privmsg(cli, targets, msg, notice = False):
    while targets:
        if len(targets) <= var.MAX_PRIVMSG_TARGETS:
            bgs = ",".join(targets)
            targets = ()
        else:
            bgs = ",".join(targets[0:var.MAX_PRIVMSG_TARGETS])
            targets = targets[var.MAX_PRIVMSG_TARGETS:]
        if not notice:
            cli.msg(bgs, msg)
        else:
            cli.notice(bgs, msg)



@pmcmd("")
def relay(cli, nick, rest):
    """Let the wolves talk to each other through the bot"""
    if var.PHASE not in ("night", "day"):
        return

    badguys = var.list_players(var.WOLFCHAT_ROLES)
    if len(badguys) > 1:
        if nick in badguys:
            badguys.remove(nick)  #  remove self from list

            if rest.startswith("\01ACTION"):
                rest = rest[7:-1]
                mass_privmsg(cli, [guy for guy in badguys
                    if (guy in var.PLAYERS and
                        var.PLAYERS[guy]["cloak"] not in var.SIMPLE_NOTIFY)], "\02{0}\02{1}".format(nick, rest))
                mass_privmsg(cli, [guy for guy in badguys
                    if (guy in var.PLAYERS and
                        var.PLAYERS[guy]["cloak"] in var.SIMPLE_NOTIFY)], nick+rest, True)
            else:
                mass_privmsg(cli, [guy for guy in badguys
                    if (guy in var.PLAYERS and
                        var.PLAYERS[guy]["cloak"] not in var.SIMPLE_NOTIFY)], "\02{0}\02 says: {1}".format(nick, rest))
                mass_privmsg(cli, [guy for guy in badguys
                    if (guy in var.PLAYERS and
                        var.PLAYERS[guy]["cloak"] in var.SIMPLE_NOTIFY)], "\02{0}\02 says: {1}".format(nick, rest), True)

@pmcmd("")
def ctcp_ping(cli, nick, msg):
    if msg.startswith("\x01PING"):
        cli.notice(nick, msg)

def transition_night(cli):
    if var.PHASE == "night":
        return
    var.PHASE = "night"

    for x, tmr in var.TIMERS.items():  # cancel daytime timer
        tmr.cancel()
    var.TIMERS = {}

    # Reset nighttime variables
    var.KILLS = {}
    var.OTHER_KILLS = {}
    var.GUARDED = {}  # key = by whom, value = the person that is visited
    var.KILLER = ""  # nickname of who chose the victim
    var.SEEN = []  # list of seers that have had visions
    var.HEXED = [] # list of hags that have hexed
    var.SHAMANS = []
    var.PASSED = [] # list of hunters that have chosen not to kill
    var.OBSERVED = {}  # those whom werecrows have observed
    var.HVISITED = {}
    var.ASLEEP = []
    var.DYING = []
    var.PROTECTED = []
    var.DESPERATE = []
    var.REVEALED = []
    var.TOBESILENCED = []
    var.NIGHT_START_TIME = datetime.now()
    var.NIGHT_COUNT += 1
    var.FIRST_NIGHT = (var.NIGHT_COUNT == 1)
    var.TOTEMS = {}

    daydur_msg = ""

    if var.NIGHT_TIMEDELTA or var.START_WITH_DAY:  #  transition from day
        td = var.NIGHT_START_TIME - var.DAY_START_TIME
        var.DAY_START_TIME = None
        var.DAY_TIMEDELTA += td
        min, sec = td.seconds // 60, td.seconds % 60
        daydur_msg = "Day lasted \u0002{0:0>2}:{1:0>2}\u0002. ".format(min,sec)

    chan = botconfig.CHANNEL

    if var.NIGHT_TIME_LIMIT > 0:
        var.NIGHT_ID = time.time()
        t = threading.Timer(var.NIGHT_TIME_LIMIT, transition_day, [cli, var.NIGHT_ID])
        var.TIMERS["night"] = t
        var.TIMERS["night"].daemon = True
        t.start()

    if var.NIGHT_TIME_WARN > 0:
        t2 = threading.Timer(var.NIGHT_TIME_WARN, night_warn, [cli, var.NIGHT_ID])
        var.TIMERS["night_warn"] = t2
        var.TIMERS["night_warn"].daemon = True
        t2.start()

    # convert amnesiac and kill village elder if necessary
    if var.NIGHT_COUNT == var.AMNESIAC_NIGHTS:
        amns = copy.copy(var.ROLES["amnesiac"])
        for amn in amns:
            var.ROLES["amnesiac"].remove(amn)
            for role, plist in var.ORIGINAL_ROLES.items():
                if amn in plist and role != "amnesiac":
                    var.ROLES[role].append(amn)
            pm(cli, amn, "Your amnesia clears and you now remember what you are!")

    numwolves = len(var.list_players(var.WOLF_ROLES))
    if var.NIGHT_COUNT >= numwolves + 1:
        for elder in var.ROLES["village elder"]:
            var.DYING.append(elder)

    # send PMs
    ps = var.list_players()
    wolves = var.list_players(var.WOLFCHAT_ROLES)
    for wolf in wolves:
        normal_notify = wolf in var.PLAYERS and var.PLAYERS[wolf]["cloak"] not in var.SIMPLE_NOTIFY
        role = var.get_role(wolf)
        cursed = "cursed " if wolf in var.ROLES["cursed villager"] else ""

        if normal_notify:
            if role == "wolf":
                pm(cli, wolf, ('You are a \u0002wolf\u0002. It is your job to kill all the '+
                               'villagers. Use "kill <nick>" to kill a villager.'))
            elif role == "traitor":
                pm(cli, wolf, ('You are a \u0002{0}traitor\u0002. You are exactly like a '+
                               'villager and not even a seer can see your true identity, '+
                               'only detectives can.').format(cursed))
            elif role == "werecrow":
                pm(cli, wolf, ('You are a \u0002werecrow\u0002. You are able to fly at night. '+
                               'Use "kill <nick>" to kill a a villager. Alternatively, you can '+
                               'use "observe <nick>" to check if someone is in bed or not. '+
                               'Observing will prevent you from participating in a killing.'))
            elif role == "hag":
                pm(cli, wolf, ('You are a \u0002{0}hag\u0002. You can hex someone to prevent them ' +
                               'from using any special powers they may have during the next day ' +
                               'and night. Use "hex <nick>" to hex them. Only detectives can reveal ' +
                               'your true identity, seers will see you as a regular villager.').format(cursed))
            elif role == "sorcerer":
                pm(cli, wolf, ('You are a \u0002{0}sorcerer\u0002. You can use "observe <nick>" to ' +
                               'observe someone and determine if they are the seer, oracle, or augur. ' +
                               'Only detectives can reveal your true identity, seers will see you ' +
                               'as a regular villager.').format(cursed))
            elif role == "wolf cub":
                pm(cli, wolf, ('You are a \u0002wolf cub\u0002. While you cannot kill anyone, ' +
                               'the other wolves will become enraged if you die and will get ' +
                               'two kills the following night.'))
            else:
                # catchall in case we forgot something above
                pm(cli, wolf, ('You are a \u0002{0}\u0002. There would normally be instructions ' +
                               'here, but someone forgot to add them in. Please report this to ' +
                               'the admins, you can PM me "admins" for a list of available ones.').format(role))

            if len(wolves) > 1:
                pm(cli, wolf, 'Also, if you PM me, your message will be relayed to other wolves.')
        else:
            pm(cli, wolf, "You are a \02{0}{1}\02.".format(cursed, role))  # !simple

        pl = ps[:]
        random.shuffle(pl)
        pl.remove(wolf)  # remove self from list
        for i, player in enumerate(pl):
            role = var.get_role(player)
            if role in var.WOLFCHAT_ROLES:
                cursed = ""
                if player in var.ROLES["cursed villager"]:
                    cursed = "cursed "
                pl[i] = "\u0002{0}\u0002 ({1}{2})".format(player, cursed, role)
            elif player in var.ROLES["cursed villager"]:
                pl[i] = player + " (cursed)"

        pm(cli, wolf, "Players: "+", ".join(pl))
        if wolf in var.WOLF_GUNNERS.keys():
            pm(cli, wolf, "You have a \u0002gun\u0002 with {0} bullet{1}.".format(var.WOLF_GUNNERS[wolf], "s" if var.WOLF_GUNNERS[wolf] > 1 else ""))
        if var.ANGRY_WOLVES and role in ("wolf", "werecrow"):
            pm(cli, wolf, 'You are \u0002angry\u0002 tonight, and may kill two targets by using "kill <nick1> and <nick2>"')

    for seer in var.list_players(["seer", "oracle", "augur"]):
        pl = ps[:]
        random.shuffle(pl)
        role = var.get_role(seer)
        pl.remove(seer)  # remove self from list

        a = "a"
        if role in ("oracle", "augur"):
            a = "an"

        if role == "seer":
            what = "the role of a player"
        elif role == "oracle":
            what = "whether or not a player is a wolf"
        elif role == "augur":
            what = "which team a player is on"
        else:
            what = "??? (this is a bug, please report to admins)"

        if seer in var.PLAYERS and var.PLAYERS[seer]["cloak"] not in var.SIMPLE_NOTIFY:
            pm(cli, seer, ('You are {0} \u0002{1}\u0002. '+
                          'It is your job to detect the wolves, you '+
                          'may have a vision once per night. '+
                          'Use "see <nick>" to see {2}.').format(a, role, what))
        else:
            pm(cli, seer, "You are {0} \02{1}\02.".format(a, role))  # !simple
        pm(cli, seer, "Players: " + ", ".join(pl))

    for harlot in var.ROLES["harlot"]:
        pl = ps[:]
        random.shuffle(pl)
        pl.remove(harlot)
        if harlot in var.PLAYERS and var.PLAYERS[harlot]["cloak"] not in var.SIMPLE_NOTIFY:
            cli.msg(harlot, ('You are a \u0002harlot\u0002. '+
                             'You may spend the night with one person per round. '+
                             'If you visit a victim of a wolf, or visit a wolf, '+
                             'you will die. Use visit to visit a player.'))
        else:
            cli.notice(harlot, "You are a \02harlot\02.")  # !simple
        pm(cli, harlot, "Players: " + ", ".join(pl))

    # the messages for angel and bodyguard are different enough to merit individual loops
    for g_angel in var.ROLES["guardian angel"]:
        pl = ps[:]
        random.shuffle(pl)
        pl.remove(g_angel)
        chance = math.floor(var.GUARDIAN_ANGEL_DIES_CHANCE * 100)
        warning = ""
        if chance > 0:
            warning = "If you guard a wolf, there is a {0}% chance of you dying. ".format(chance)

        if g_angel in var.PLAYERS and var.PLAYERS[g_angel]["cloak"] not in var.SIMPLE_NOTIFY:
            cli.msg(g_angel, ('You are a \u0002guardian angel\u0002. '+
                              'It is your job to protect the villagers. {0}If you guard '+
                              'a victim, you will sacrifice yourself to save them. ' +
                              'Use "guard <nick>" to guard a player.').format(warning))
        else:
            cli.notice(g_angel, "You are a \02guardian angel\02.")  # !simple
        pm(cli, g_angel, "Players: " + ", ".join(pl))

    for bodyguard in var.ROLES["bodyguard"]:
        pl = ps[:]
        random.shuffle(pl)
        pl.remove(bodyguard)
        chance = math.floor(var.BODYGUARD_DIES_CHANCE * 100)
        warning = ""
        if chance > 0:
            warning = "If you guard a wolf, there is a {0}% chance of you dying. ".format(chance)

        if bodyguard in var.PLAYERS and var.PLAYERS[bodyguard]["cloak"] not in var.SIMPLE_NOTIFY:
            cli.msg(bodyguard, ('You are a \u0002bodyguard\u0002. '+
                              'It is your job to protect the villagers. {0}If you guard '+
                              'a victim, they will live. ' +
                              'Use "guard <nick>" to guard a player.').format(warning))
        else:
            cli.notice(bodyguard, "You are a \02bodyguard\02.")  # !simple
        pm(cli, bodyguard, "Players: " + ", ".join(pl))

    for dttv in var.ROLES["detective"]:
        pl = ps[:]
        random.shuffle(pl)
        pl.remove(dttv)
        chance = math.floor(var.DETECTIVE_REVEALED_CHANCE * 100)
        warning = ""
        if chance > 0:
            warning = ("Each time you use your ability, you risk a {0}% chance of having " +
                       "your identity revealed to the wolves. ").format(chance)
        if dttv in var.PLAYERS and var.PLAYERS[dttv]["cloak"] not in var.SIMPLE_NOTIFY:
            cli.msg(dttv, ("You are a \u0002detective\u0002.\n"+
                          "It is your job to determine all the wolves and traitors. "+
                          "Your job is during the day, and you can see the true "+
                          "identity of all players, even traitors.\n"+
                          '{0}Use "id <nick>" in PM to identify any player during the day.').format(warning))
        else:
            cli.notice(dttv, "You are a \02detective\02.")  # !simple
        pm(cli, dttv, "Players: " + ", ".join(pl))

    for drunk in var.ROLES["village drunk"]:
        if drunk in var.PLAYERS and var.PLAYERS[drunk]["cloak"] not in var.SIMPLE_NOTIFY:
            cli.msg(drunk, "You have been drinking too much! You are the \u0002village drunk\u0002.")
        else:
            cli.notice(drunk, "You are the \u0002village drunk\u0002.")

    for shaman in var.list_players(["shaman", "crazed shaman"]):
        pl = ps[:]
        random.shuffle(pl)
        avail_totems = ("death", "protection", "revealing", "narcolepsy", "silence", "desperation")
        role = var.get_role(shaman)
        rand = random.random()
        target = 0
        for i in range(0, len(avail_totems)):
            target += var.TOTEM_CHANCES[i]
            if rand <= target:
                var.TOTEMS[shaman] = avail_totems[i]
                break
        if shaman in var.PLAYERS and var.PLAYERS[shaman]["cloak"] not in var.SIMPLE_NOTIFY:
            cli.msg(shaman, ('You are a \u0002{0}\u0002. You can select a player to receive ' +
                             'a {1}totem each night by using "give <nick>". You may give yourself a totem, but you ' +
                             'may not give the same player a totem two nights in a row.').format(role, "random " if shaman in var.ROLES["crazed shaman"] else ""))
            if shaman in var.ROLES["shaman"]:
                totem = var.TOTEMS[shaman]
                tmsg = 'You have the \u0002{0}\u0002 totem. '.format(totem)
                if totem == "death":
                    tmsg += 'The player who is given this totem will die tonight, unless they are being protected.'
                elif totem == "protection":
                    tmsg += 'The player who is given this totem is protected from dying tonight.'
                elif totem == "revealing":
                    tmsg += 'If the player who is given this totem is lynched, their role is revealed to everyone instead of them dying.'
                elif totem == "narcolepsy":
                    tmsg += 'The player who is given this totem will be unable to vote during the day tomorrow.'
                elif totem == "silence":
                    tmsg += 'The player who is given this totem will be unable to use any special powers during the day tomorrow and the night after.'
                elif totem == "desperation":
                    tmsg += 'If the player who is given this totem is lynched, the last player to vote them will also die.'
                else:
                    tmsg += 'No description for this totem is available. This is a bug, so please report this to the admins.'
                cli.msg(shaman, tmsg)
        else:
            cli.notice(shaman, "You are a \u0002{0}\u0002.".format(role))
            if shaman in var.ROLES["shaman"]:
                cli.notice(shaman, "You have the \u0002{0}\u0002 totem.".format(var.TOTEMS[shaman]))
        pm(cli, shaman, "Players: " + ", ".join(pl))

    for hunter in var.ROLES["hunter"]:
        if hunter in var.HUNTERS:
            continue #already killed
        pl = ps[:]
        random.shuffle(pl)
        pl.remove(hunter)
        if hunter in var.PLAYERS and var.PLAYERS[hunter]["cloak"] not in var.SIMPLE_NOTIFY:
            cli.msg(hunter, ('You are a \u0002hunter\u0002. Once per game, you may kill another ' +
                             'player with "kill <nick>". If you do not wish to kill anyone tonight, ' +
                             'use "pass" instead.'))
        else:
            cli.notice(hunter, "You are a \u0002hunter\u0002.")
        pm(cli, hunter, "Players: " + ", ".join(pl))

    for fool in var.ROLES["fool"]:
        if fool in var.PLAYERS and var.PLAYERS[fool]["cloak"] not in var.SIMPLE_NOTIFY:
            cli.msg(fool, ('You are a \u0002fool\u0002. The game immediately ends with you ' +
                           'being the only winner if you are lynched during the day. You cannot ' +
                           'otherwise win this game.'))
        else:
            cli.notice(fool, "You are a \u0002fool\u0002.")

    for monster in var.ROLES["monster"]:
        if monster in var.PLAYERS and var.PLAYERS[monster]["cloak"] not in var.SIMPLE_NOTIFY:
            cli.msg(monster, ('You are a \u0002monster\u0002. You cannot be killed by the wolves. ' +
                              'If you survive until the end of the game, you win instead of the ' +
                              'normal winners.'))
        else:
            cli.notice(monster, "You are a \u0002monster\u0002.")

    for lycan in var.ROLES["lycan"]:
        if lycan in var.PLAYERS and var.PLAYERS[lycan]["cloak"] not in var.SIMPLE_NOTIFY:
            cli.msg(lycan, ('You are a \u0002lycan\u0002. You are currently on the side of the ' +
                            'villagers, but will turn into a wolf if you are targeted by them ' +
                            'during the night.'))
        else:
            cli.notice(lycan, "You are a \u0002lycan\u0002.")

    for v_ghost, who in var.VENGEFUL_GHOSTS.items():
        wolves = var.list_players(var.WOLFTEAM_ROLES)
        if who == "wolves":
            pl = wolves
        else:
            pl = ps[:]
            for wolf in wolves:
                pl.remove(wolf)

        random.shuffle(pl)

        if v_ghost in var.PLAYERS and var.PLAYERS[v_ghost]["cloak"] not in var.SIMPLE_NOTIFY:
            cli.msg(v_ghost, ('You are a \u0002vengeful ghost\u0002, sworn to take revenge on the ' +
                              '{0} that you believe killed you. You must kill one of them with ' +
                              '"kill <nick>" tongiht. If you do not, one of them will be selected ' +
                              'at random.').format(who))
        else:
            cli.notice(v_ghost, "You are a \u0002vengeful ghost\u0002.")
        pm(cli, v_ghost, who.capitalize() + ": " + ", ".join(pl))

    for ass in var.ROLES["assassin"]:
        if ass in var.TARGETED and var.TARGETED[ass] != None:
            continue # someone already targeted
        pl = ps[:]
        random.shuffle(pl)
        pl.remove(ass)
        if ass in var.PLAYERS and var.PLAYERS[ass]["cloak"] not in var.SIMPLE_NOTIFY:
            cli.msg(ass, ('You are an \u0002assassin\u0002. Choose a target with ' +
                          '"target <nick>", if you die you will take out your target with you. ' +
                          'If your target dies you may choose another one.'))
        else:
            cli.notice(ass, "You are an \u0002assassin\u0002.")
        pm(cli, ass, "Players: " + ", ".join(pl))

    if var.FIRST_NIGHT:
        for mm in var.ROLES["matchmaker"]:
            pl = ps[:]
            random.shuffle(pl)
            if mm in var.PLAYERS and var.PLAYERS[mm]["cloak"] not in var.SIMPLE_NOTIFY:
                cli.msg(mm, ('You are a \u0002matchmaker\u0002. You can select two players ' +
                             'to be lovers with "choose <nick1> and <nick2>". If one lover ' +
                             'dies, the other will as well. You may select yourself as one ' +
                             'of the lovers. You may only select lovers during the first night.'))
            else:
                cli.notice(mm, "You are a \u0002matchmaker\u0002")
            pm(cli, mm, "Players: " + ", ".join(pl))

        for clone in var.ROLES["clone"]:
            pl = ps[:]
            random.shuffle(pl)
            pl.remove(clone)
            if clone in var.PLAYERS and var.PLAYERS[clone]["cloak"] not in var.SIMPLE_NOTIFY:
                cli.msg(clone, ('You are a \u0002clone\u0002. You can select someone to clone ' +
                                'with "clone <nick>". If that player dies, you become their ' +
                                'role(s). You may only clone someone during the first night.'))

        for ms in var.ROLES["mad scientist"]:
            if ms in var.PLAYERS and var.PLAYERS[ms]["cloak"] not in var.SIMPLE_NOTIFY:
                cli.msg(ms, ("You are the \u0002mad scientist\u0002. If you are lynched during " +
                             "the day, you will let loose a potent chemical concoction that will " +
                             "kill the players that joined immediately before and after you if " +
                             "they are still alive."))
            else:
                cli.notice(ms, "You are the \u0002mad scientist\u0002.")

        for minion in var.ROLES["minion"]:
            wolves = var.list_players(var.WOLF_ROLES)
            random.shuffle(wolves)
            if minion in var.PLAYERS and var.PLAYERS[minion]["cloak"] not in var.SIMPLE_NOTIFY:
                cli.msg(minion, "You are a \u0002minion\u0002. It is your job to help the wolves kill all of the villagers.")
            else:
                cli.notice(minion, "You are a \u0002minion\u0002.")
            pm(cli, minion, "Wolves: " + ", ".join(wolves))

        villagers = copy.copy(var.ROLES["villager"])
        if var.DEFAULT_ROLE == "villager":
            villagers += var.ROLES["time lord"] + var.ROLES["village elder"] + var.ROLES["vengeful ghost"] + var.ROLES["amnesiac"]
        for villager in villagers:
            if villager in var.PLAYERS and var.PLAYERS[villager]["cloak"] not in var.SIMPLE_NOTIFY:
                cli.msg(villager, "You are a \u0002villager\u0002. It is your job to lynch all of the wolves.")
            else:
                cli.notice(villager, "You are a \u0002villager\u0002.")

        cultists = copy.copy(var.ROLES["cultist"])
        if var.DEFAULT_ROLE == "cultist":
            cultists += var.ROLES["time lord"] + var.ROLES["village elder"] + var.ROLES["vengeful ghost"] + var.ROLES["amnesiac"]
        for cultist in cultists:
            if cultist in var.PLAYERS and var.PLAYERS[cultist]["cloak"] not in var.SIMPLE_NOTIFY:
                cli.msg(cultist, "You are a \u0002cultist\u0002. It is your job to help the wolves kill all of the villagers.")
            else:
                cli.notice(cultist, "You are a \u0002cultist\u0002.")

    for g in var.GUNNERS.keys():
        if g not in ps:
            continue
        elif not var.GUNNERS[g]:
            continue
        elif g in var.ROLES["amnesiac"]:
            continue
        norm_notify = g in var.PLAYERS and var.PLAYERS[g]["cloak"] not in var.SIMPLE_NOTIFY
        role = "gunner"
        if g in var.ROLES["sharpshooter"]:
            role = "sharpshooter"
        if norm_notify:
            if role == "gunner":
                gun_msg = ('You are a \02{0}\02 and hold a gun that shoots special silver bullets. ' +
                           'You may only use it during the day by typing "{0}shoot <nick>" in channel. '.format(botconfig.CMD_CHAR) +
                           'Wolves and the crow will die instantly when shot, but anyone else will ' +
                           'likely survive. You have {1}.')
            elif role == "sharpshooter":
                gun_msg = ('You are a \02{0}\02 and hold a gun that shoots special silver bullets. ' +
                           'You may only use it during the day by typing "{0}shoot <nick>" in channel. '.format(botconfig.CMD_CHAR) +
                           'Wolves and the crow will die instantly when shot, and anyone else will ' +
                           'likely die as well due to your skill with the gun. You have {1}.')
        else:
            gun_msg = ("You are a \02{0}\02 and have a gun with {1}.")
        if var.GUNNERS[g] == 1:
            gun_msg = gun_msg.format(role, "1 bullet")
        elif var.GUNNERS[g] > 1:
            gun_msg = gun_msg.format(role, str(var.GUNNERS[g]) + " bullets")
        else:
            continue

        pm(cli, g, gun_msg)

    dmsg = (daydur_msg + "It is now nighttime. All players "+
                   "check for PMs from me for instructions. "+
                   "If you did not receive one, simply sit back, "+
                   "relax, and wait patiently for morning.")
    cli.msg(chan, dmsg)
    var.LOGGER.logMessage(dmsg.replace("\02", ""))
    var.LOGGER.logBare("NIGHT", "BEGIN")

    # cli.msg(chan, "DEBUG: "+str(var.ROLES))
    if not var.ROLES["wolf"] + var.ROLES["werecrow"]:  # Probably something interesting going on.
        chk_nightdone(cli)
        chk_traitor(cli)



def cgamemode(cli, arg):
    chan = botconfig.CHANNEL
    if var.ORIGINAL_SETTINGS:  # needs reset
        reset_settings()

    modeargs = arg.split("=", 1)

    modeargs = [a.strip() for a in modeargs]
    if modeargs[0] in var.GAME_MODES.keys():
        md = modeargs.pop(0)
        try:
            gm = var.GAME_MODES[md](*modeargs)
            for attr in dir(gm):
                val = getattr(gm, attr)
                if (hasattr(var, attr) and not callable(val)
                                        and not attr.startswith("_")):
                    var.ORIGINAL_SETTINGS[attr] = getattr(var, attr)
                    setattr(var, attr, val)
            return True
        except var.InvalidModeException as e:
            cli.msg(botconfig.CHANNEL, "Invalid mode: "+str(e))
            return False
    else:
        cli.msg(chan, "Mode \u0002{0}\u0002 not found.".format(modeargs[0]))


@cmd("start")
def start(cli, nick, chann_, rest):
    """Starts a game of Werewolf"""

    chan = botconfig.CHANNEL

    villagers = var.list_players()
    pl = villagers[:]

    if var.PHASE == "none":
        cli.notice(nick, "No game is currently running.")
        return
    if var.PHASE != "join":
        cli.notice(nick, "Werewolf is already in play.")
        return
    if nick not in villagers and nick != chan:
        cli.notice(nick, "You're currently not playing.")
        return

    now = datetime.now()
    var.GAME_START_TIME = now  # Only used for the idler checker
    dur = int((var.CAN_START_TIME - now).total_seconds())
    if dur > 0:
        cli.msg(chan, "Please wait at least {0} more seconds.".format(dur))
        return

    if len(villagers) < var.MIN_PLAYERS:
        cli.msg(chan, "{0}: \u0002{1}\u0002 or more players are required to play.".format(nick, var.MIN_PLAYERS))
        return

    if len(villagers) > var.MAX_PLAYERS:
        cli.msg(chan, "{0}: At most \u0002{1}\u0002 players may play in this game mode.".format(nick, var.MAX_PLAYERS))
        return

    for index in range(len(var.ROLE_INDEX) - 1, -1, -1):
        if var.ROLE_INDEX[index] <= len(villagers):
            addroles = {k:v[index] for k,v in var.ROLE_GUIDE.items()}
            break
    else:
        cli.msg(chan, "{0}: No game settings are defined for \u0002{1}\u0002 player games.".format(nick, len(villagers)))
        return

    # Cancel join timer
    if 'join' in var.TIMERS:
        var.TIMERS['join'].cancel()
        del var.TIMERS['join']

    if var.ORIGINAL_SETTINGS:  # Custom settings
        while True:
            wvs = sum(addroles[r] for r in var.WOLFCHAT_ROLES)
            if len(villagers) < (sum(addroles.values()) - sum([addroles[r] for r in var.TEMPLATE_RESTRICTIONS.keys()])):
                cli.msg(chan, "There are too few players in the "+
                              "game to use the custom roles.")
            elif not wvs:
                cli.msg(chan, "There has to be at least one wolf!")
            elif wvs > (len(villagers) / 2):
                cli.msg(chan, "Too many wolves.")
            else:
                break
            reset_settings()
            cli.msg(chan, "The default settings have been restored.  Please !start again.")
            var.PHASE = "join"
            return


    if var.ADMIN_TO_PING:
        if "join" in COMMANDS.keys():
            COMMANDS["join"] = [lambda *spam: cli.msg(chan, "This command has been disabled by an admin.")]
        if "start" in COMMANDS.keys():
            COMMANDS["start"] = [lambda *spam: cli.msg(chan, "This command has been disabled by an admin.")]

    var.ALL_PLAYERS = copy.copy(var.ROLES["person"])
    var.ROLES = {}
    var.GUNNERS = {}
    var.WOLF_GUNNERS = {}
    var.SEEN = []
    var.OBSERVED = {}
    var.KILLS = {}
    var.GUARDED = {}
    var.HVISITED = {}
    var.HUNTERS = []
    var.LYCANS = []
    var.VENGEFUL_GHOSTS = {}
    var.CLONED = {}
    var.TARGETED = {}
    var.LASTGUARDED = {}
    var.LASTGIVEN = {}
    var.LOVERS = {}
    var.MATCHMAKERS = []
    var.REVEALED_MAYORS = []
    var.SILENCED = []
    var.TOBESILENCED = []
    var.DESPERATE = []
    var.REVEALED = []
    var.ASLEEP = []
    var.PROTECTED = []
    var.DYING = []
    var.NIGHT_COUNT = 0
    var.DAY_COUNT = 0
    var.ANGRY_WOLVES = False

    for role, count in addroles.items():
        if role in var.TEMPLATE_RESTRICTIONS.keys():
            var.ROLES[role] = [None] * count
            continue # We deal with those later, see below
        selected = random.sample(villagers, count)
        var.ROLES[role] = selected
        for x in selected:
            villagers.remove(x)

    var.ROLES[var.DEFAULT_ROLE] = villagers

    # Now for the templates
    for template, restrictions in var.TEMPLATE_RESTRICTIONS.items():
        if template == "sharpshooter":
            var.ROLES["sharpshooter"] = []
            continue # sharpshooter gets applied specially
        possible = pl[:]
        for cannotbe in var.list_players(restrictions):
            possible.remove(cannotbe)
        var.ROLES[template] = random.sample(possible, len(var.ROLES[template]))

    # Handle gunner
    cannot_be_sharpshooter = var.list_players(var.TEMPLATE_RESTRICTIONS["sharpshooter"])
    gunner_list = copy.copy(var.ROLES["gunner"])
    for gunner in gunner_list:
        if gunner in var.ROLES["village drunk"]:
            var.GUNNERS[gunner] = (var.DRUNK_SHOTS_MULTIPLIER * math.ceil(var.SHOTS_MULTIPLIER * len(pl)))
        elif gunner not in cannot_be_sharpshooter and random.random() <= var.SHARPSHOOTER_CHANCE:
            var.GUNNERS[gunner] = math.ceil(var.SHARPSHOOTER_MULTIPLIER * len(pl))
            var.ROLES["gunner"].remove(gunner)
            var.ROLES["sharpshooter"].append(gunner)
        else:
            var.GUNNERS[gunner] = math.ceil(var.SHOTS_MULTIPLIER * len(pl))

    var.SPECIAL_ROLES["goat herder"] = []
    if var.GOAT_HERDER:
       var.SPECIAL_ROLES["goat herder"] = [ nick ]

    cli.msg(chan, ("{0}: Welcome to Werewolf, the popular detective/social party "+
                   "game (a theme of Mafia).").format(", ".join(pl)))
    cli.mode(chan, "+m")

    var.ORIGINAL_ROLES = copy.deepcopy(var.ROLES)  # Make a copy

    # Handle amnesiac
    for amnesiac in var.ROLES["amnesiac"]:
        for role in var.ROLES.keys():
            if role == "amnesiac":
                continue
            if amnesiac in var.ROLES[role]:
                var.ROLES[role].remove(amnesiac)

    var.DAY_TIMEDELTA = timedelta(0)
    var.NIGHT_TIMEDELTA = timedelta(0)
    var.DAY_START_TIME = datetime.now()
    var.NIGHT_START_TIME = datetime.now()

    var.LAST_PING = None

    var.LOGGER.log("Game Start")
    var.LOGGER.logBare("GAME", "BEGIN", nick)
    var.LOGGER.logBare(str(len(pl)), "PLAYERCOUNT")

    var.LOGGER.log("***")
    var.LOGGER.log("ROLES: ")
    roles = copy.copy(var.ROLES)
    for rol in roles:
        r = []
        for rw in var.plural(rol).split(" "):
            rwu = rw[0].upper()
            if len(rw) > 1:
                rwu += rw[1:]
            r.append(rwu)
        r = " ".join(r)
        try:
            var.LOGGER.log("{0}: {1}".format(r, ", ".join(var.ROLES[rol])))
            for plr in var.ROLES[rol]:
                var.LOGGER.logBare(plr, "ROLE", rol)
        except TypeError:
            var.ROLES[rol] = []

    if var.GUNNERS:
        var.LOGGER.log("Villagers With Bullets: "+", ".join([x+"("+str(y)+")" for x,y in var.GUNNERS.items()]))

    var.LOGGER.log("***")

    var.PLAYERS = {plr:dict(var.USERS[plr]) for plr in pl if plr in var.USERS}

    var.FIRST_NIGHT = True
    if not var.START_WITH_DAY:
        var.GHOSTPHASE = "night"
        transition_night(cli)
    else:
        var.FIRST_DAY = True
        var.GHOSTPHASE = "day"
        transition_day(cli)

    for cloak in list(var.STASISED.keys()):
        var.STASISED[cloak] -= 1
        if var.STASISED[cloak] <= 0:
            del var.STASISED[cloak]

    # DEATH TO IDLERS!
    reapertimer = threading.Thread(None, reaper, args=(cli,var.GAME_ID))
    reapertimer.daemon = True
    reapertimer.start()



@hook("error")
def on_error(cli, pfx, msg):
    if msg.endswith("(Excess Flood)"):
        restart_program(cli, "excess flood", "")
    elif msg.startswith("Closing Link:"):
        raise SystemExit

@cmd("fstasis", admin_only=True)
def fstasis(cli, nick, chan, rest):
    """Admin command for removing or setting stasis penalties."""
    data = rest.split()
    msg = None
    if data:
        lusers = {k.lower(): v for k, v in var.USERS.items()}
        user = data[0].lower()
<<<<<<< HEAD

        if user not in lusers:
            pm(cli, nick, "Sorry, {0} cannot be found.".format(data[0]))
            return

        cloak = lusers[user]['cloak']
=======
        
        #if user not in lusers:
        #    pm(cli, nick, "Sorry, {0} cannot be found.".format(data[0]))
        #    return
        
        if user in lusers:
            cloak = lusers[user]['cloak']
        else:
            cloak = user
>>>>>>> b93bf388

        if len(data) == 1:
            if cloak in var.STASISED:
                msg = "{0} ({1}) is in stasis for {2} games.".format(data[0], cloak, var.STASISED[cloak])
            else:
                msg = "{0} ({1}) is not in stasis.".format(data[0], cloak)
        else:
            try:
                amt = int(data[1])
            except ValueError:
                pm(cli, nick, "Sorry, invalid integer argument.")
                return

            if amt > 0:
                var.STASISED[cloak] = amt
                msg = "{0} ({1}) is now in stasis for {2} games.".format(data[0], cloak, amt)
            else:
                if cloak in var.STASISED:
                    del var.STASISED[cloak]
                    msg = "{0} ({1}) is no longer in stasis.".format(data[0], cloak)
                else:
                    msg = "{0} ({1}) is not in stasis.".format(data[0], cloak)
    else:
        if var.STASISED:
            msg = "Currently stasised: {0}".format(", ".join(
                "{0}: {1}".format(cloak, number)
                for cloak, number in var.STASISED.items()))
        else:
            msg = "Nobody is currently stasised."

    if msg:
        if chan == nick:
            pm(cli, nick, msg)
        else:
            cli.msg(chan, msg)

@pmcmd("fstasis", admin_only=True)
def fstasis_pm(cli, nick, rest):
    fstasis(cli, nick, nick, rest)



@cmd("wait", "w")
def wait(cli, nick, chann_, rest):
    """Increase the wait time (before !start can be used)"""
    pl = var.list_players()

    chan = botconfig.CHANNEL


    if var.PHASE == "none":
        cli.notice(nick, "No game is currently running.")
        return
    if var.PHASE != "join":
        cli.notice(nick, "Werewolf is already in play.")
        return
    if nick not in pl:
        cli.notice(nick, "You're currently not playing.")
        return
    if var.WAITED >= var.MAXIMUM_WAITED:
        cli.msg(chan, "Limit has already been reached for extending the wait time.")
        return

    now = datetime.now()
    if now > var.CAN_START_TIME:
        var.CAN_START_TIME = now + timedelta(seconds=var.EXTRA_WAIT)
    else:
        var.CAN_START_TIME += timedelta(seconds=var.EXTRA_WAIT)
    var.WAITED += 1
    cli.msg(chan, ("\u0002{0}\u0002 increased the wait time by "+
                  "{1} seconds.").format(nick, var.EXTRA_WAIT))



@cmd("fwait", admin_only=True)
def fwait(cli, nick, chann_, rest):

    pl = var.list_players()

    chan = botconfig.CHANNEL


    if var.PHASE == "none":
        cli.notice(nick, "No game is currently running.")
        return
    if var.PHASE != "join":
        cli.notice(nick, "Werewolf is already in play.")
        return

    rest = re.split(" +", rest.strip(), 1)[0]
    if rest and (rest.isdigit() or (rest[0] == '-' and rest[1:].isdigit())):
        if len(rest) < 4:
            extra = int(rest)
        else:
            cli.msg(chan, "{0}: We don't have all day!".format(nick))
            return
    else:
        extra = var.EXTRA_WAIT

    now = datetime.now()
    if now > var.CAN_START_TIME:
        var.CAN_START_TIME = now + timedelta(seconds=extra)
    else:
        var.CAN_START_TIME += timedelta(seconds=extra)
    var.WAITED += 1
    cli.msg(chan, ("\u0002{0}\u0002 forcibly increased the wait time by "+
                  "{1} seconds.").format(nick, extra))


@cmd("fstop",admin_only=True)
def reset_game(cli, nick, chan, rest):
    if var.PHASE == "none":
        cli.notice(nick, "No game is currently running.")
        return
    cli.msg(botconfig.CHANNEL, "\u0002{0}\u0002 has forced the game to stop.".format(nick))
    var.LOGGER.logMessage("{0} has forced the game to stop.".format(nick))
    if var.PHASE != "join":
        stop_game(cli)
    else:
        reset_modes_timers(cli)
        reset(cli)


@pmcmd("rules")
def pm_rules(cli, nick, rest):
    cli.notice(nick, var.RULES)

@cmd("rules")
def show_rules(cli, nick, chan, rest):
    """Displays the rules"""
    if var.PHASE in ("day", "night") and nick not in var.list_players():
        cli.notice(nick, var.RULES)
        return
    cli.msg(botconfig.CHANNEL, var.RULES)
    var.LOGGER.logMessage(var.RULES)


@pmcmd("help", raw_nick = True)
def get_help(cli, rnick, rest):
    """Gets help."""
    nick, mode, user, cloak = parse_nick(rnick)
    fns = []

    rest = rest.strip().replace(botconfig.CMD_CHAR, "", 1).lower()
    splitted = re.split(" +", rest, 1)
    cname = splitted.pop(0)
    rest = splitted[0] if splitted else ""
    found = False
    if cname:
        for c in (COMMANDS,PM_COMMANDS):
            if cname in c.keys():
                found = True
                for fn in c[cname]:
                    if fn.__doc__:
                        if callable(fn.__doc__):
                            pm(cli, nick, botconfig.CMD_CHAR+cname+": "+fn.__doc__(rest))
                            if nick == botconfig.CHANNEL:
                                var.LOGGER.logMessage(botconfig.CMD_CHAR+cname+": "+fn.__doc__(rest))
                        else:
                            pm(cli, nick, botconfig.CMD_CHAR+cname+": "+fn.__doc__)
                            if nick == botconfig.CHANNEL:
                                var.LOGGER.logMessage(botconfig.CMD_CHAR+cname+": "+fn.__doc__)
                        return
                    else:
                        continue
                else:
                    continue
        else:
            if not found:
                pm(cli, nick, "Command not found.")
            else:
                pm(cli, nick, "Documentation for this command is not available.")
            return
    # if command was not found, or if no command was given:
    for name, fn in COMMANDS.items():
        if (name and not fn[0].admin_only and
            not fn[0].owner_only and name not in fn[0].aliases):
            fns.append("\u0002"+name+"\u0002")
    afns = []
    if is_admin(cloak) or cloak in botconfig.OWNERS: # todo - is_owner
        for name, fn in COMMANDS.items():
            if fn[0].admin_only and name not in fn[0].aliases:
                afns.append("\u0002"+name+"\u0002")
    cli.notice(nick, "Commands: "+", ".join(fns))
    if afns:
        cli.notice(nick, "Admin Commands: "+", ".join(afns))



@cmd("help", raw_nick = True)
def help2(cli, nick, chan, rest):
    """Gets help"""
    get_help(cli, nick, rest)


@hook("invite", raw_nick = False, admin_only = True)
def on_invite(cli, nick, something, chan):
    if chan == botconfig.CHANNEL:
        cli.join(chan)


def is_admin(cloak):
    return bool([ptn for ptn in botconfig.OWNERS+botconfig.ADMINS if fnmatch.fnmatch(cloak.lower(), ptn.lower())])


@cmd('admins', 'ops')
def show_admins(cli, nick, chan, rest):
    """Pings the admins that are available."""

    admins = []
    pl = var.list_players()
<<<<<<< HEAD

    if (var.LAST_ADMINS and
        var.LAST_ADMINS + timedelta(seconds=var.ADMINS_RATE_LIMIT) > datetime.now()):
        cli.notice(nick, ("This command is rate-limited. " +
                          "Please wait a while before using it again."))
        return

    if not (var.PHASE in ("day", "night") and nick not in pl):
=======
    
    if (chan != nick and var.LAST_ADMINS and var.LAST_ADMINS +
            timedelta(seconds=var.ADMINS_RATE_LIMIT) > datetime.now()):
        cli.notice(nick, ('This command is rate-limited. Please wait a while '
                          'before using it again.'))
        return
        
    if chan != nick or (var.PHASE in ('day', 'night') or nick in pl):
>>>>>>> b93bf388
        var.LAST_ADMINS = datetime.now()

    if var.ADMIN_PINGING:
        return

    var.ADMIN_PINGING = True

    @hook('whoreply', hookid=4)
    def on_whoreply(cli, server, _, chan, __, cloak, ___, user, status, ____):
        if not var.ADMIN_PINGING:
            return

        if is_admin(cloak) and 'G' not in status and user != botconfig.NICK:
            admins.append(user)

    @hook('endofwho', hookid=4)
    def show(*args):
        if not var.ADMIN_PINGING:
            return

        admins.sort(key=lambda x: x.lower())

        if chan == nick:
            pm(cli, nick, 'Available admins: {}'.format(', '.join(admins)))
        elif var.PHASE in ('day', 'night') and nick not in pl:
            cli.notice(nick, 'Available admins: {}'.format(', '.join(admins)))
        else:
            cli.msg(chan, 'Available admins: {}'.format(', '.join(admins)))

        decorators.unhook(HOOKS, 4)
        var.ADMIN_PINGING = False

    cli.who(botconfig.CHANNEL)


@pmcmd('admins', 'ops')
def show_admins_pm(cli, nick, rest):
    show_admins(cli, nick, nick, rest)



@cmd("coin")
def coin(cli, nick, chan, rest):
    """It's a bad idea to base any decisions on this command."""

    if var.PHASE in ("day", "night") and nick not in var.list_players():
        cli.notice(nick, "You may not use this command right now.")
        return

    cli.msg(chan, "\2{0}\2 tosses a coin into the air...".format(nick))
    var.LOGGER.logMessage("{0} tosses a coin into the air...".format(nick))
    coin = random.choice(["heads", "tails"])
    specialty = random.randrange(0,10)
    if specialty == 0:
        coin = "its side"
    if specialty == 1:
        coin = botconfig.NICK
    cmsg = "The coin lands on \2{0}\2.".format(coin)
    cli.msg(chan, cmsg)
    var.LOGGER.logMessage(cmsg)

@cmd("pony")
def pony(cli, nick, chan, rest):
    """For entertaining bronies."""

    if var.PHASE in ("day", "night") and nick not in var.list_players():
        cli.notice(nick, "You may not use this command right now.")
        return

    cli.msg(chan, "\2{0}\2 tosses a pony into the air...".format(nick))
    var.LOGGER.logMessage("{0} tosses a pony into the air...".format(nick))
    pony = random.choice(["hoof", "plot"])
    cmsg = "The pony lands on \2{0}\2.".format(pony)
    cli.msg(chan, cmsg)
    var.LOGGER.logMessage(cmsg)

@cmd("time")
def timeleft(cli, nick, chan, rest):
    """Returns the time left until the next day/night transition."""

    if var.PHASE not in ("day", "night"):
        cli.notice(nick, "No game is currently running.")
        return

    if (chan != nick and var.LAST_TIME and
            var.LAST_TIME + timedelta(seconds=var.TIME_RATE_LIMIT) > datetime.now()):
        cli.notice(nick, ("This command is rate-limited. Please wait a while "
                          "before using it again."))
        return

    if chan != nick:
        var.LAST_TIME = datetime.now()

    if var.PHASE == "day":
        if var.STARTED_DAY_PLAYERS <= var.SHORT_DAY_PLAYERS:
            remaining = int((var.SHORT_DAY_LIMIT_WARN +
                var.SHORT_DAY_LIMIT_CHANGE) - (datetime.now() -
                var.DAY_START_TIME).total_seconds())
        else:
            remaining = int((var.DAY_TIME_LIMIT_WARN +
                var.DAY_TIME_LIMIT_CHANGE) - (datetime.now() -
                var.DAY_START_TIME).total_seconds())
    else:
        remaining = int(var.NIGHT_TIME_LIMIT - (datetime.now() -
            var.NIGHT_START_TIME).total_seconds())

    #Check if timers are actually enabled
    if (var.PHASE == "day") and ((var.STARTED_DAY_PLAYERS <= var.SHORT_DAY_PLAYERS and
            var.SHORT_DAY_LIMIT_WARN == 0) or (var.DAY_TIME_LIMIT_WARN == 0 and
            var.STARTED_DAY_PLAYERS > var.SHORT_DAY_PLAYERS)):
        msg = "Day timers are currently disabled."
    elif var.PHASE == "night" and var.NIGHT_TIME_LIMIT == 0:
        msg = "Night timers are currently disabled."
    else:
        msg = "There is \x02{0[0]:0>2}:{0[1]:0>2}\x02 remaining until {1}.".format(
            divmod(remaining, 60), "sunrise" if var.PHASE == "night" else "sunset")

    if nick == chan:
        pm(cli, nick, msg)
    else:
        cli.msg(chan, msg)

@pmcmd("time")
def timeleft_pm(cli, nick, rest):
    timeleft(cli, nick, nick, rest)

@cmd("roles")
def listroles(cli, nick, chan, rest):
    """Display which roles are enabled and when"""

    old = {}
    txt = ""

    for r in var.ROLE_GUIDE.keys():
        old[r] = 0

    pl = len(var.list_players()) + len(var.DEAD)
    if pl > 0:
        txt += '{0}: There are \u0002{1}\u0002 playing. '.format(nick, pl)

    for i in range(0, len(var.ROLE_INDEX)):
        if (var.ROLE_INDEX[i] <= pl):
            txt += BOLD
        txt += "[" + str(var.ROLE_INDEX[i]) + "] "
        if (var.ROLE_INDEX[i] <= pl):
            txt += BOLD
        for r, l in var.ROLE_GUIDE.items():
            if l[i] - old[r] != 0:
                if l[i] > 1:
                    txt += "{0}({1}), ".format(r, l[i])
                else:
                    txt += "{0}, ".format(r)
            old[r] = l[i]
        txt = txt[:-2] + " "

    if chan == nick:
        pm(cli, nick, txt)
    else:
        cli.msg(chan, txt)

@pmcmd("roles")
def listroles_pm(cli, nick, rest):
    listroles(cli, nick, nick, rest)

@cmd("myrole")
def myrole(cli, nick, chan, rest):
    """Reminds you of which role you have."""
    if var.PHASE in ("none", "join"):
        cli.notice(nick, "No game is currently running.")
        return

    ps = var.list_players()
    if nick not in ps and nick not in var.VENGEFUL_GHOSTS.keys():
        cli.notice(nick, "You're currently not playing.")
        return

    role = var.get_role(nick)
    if role in ("time lord", "village elder"):
        role = var.DEFAULT_ROLE
    elif role == "vengeful ghost" and nick not in var.VENGEFUL_GHOSTS.keys():
        role = var.DEFAULT_ROLE
    an = "n" if role[0] in ("a", "e", "i", "o", "u") else ""
    pm(cli, nick, "You are a{0} \02{1}{2}\02.".format(an, role, " assassin" if nick in var.ROLES["assassin"] and nick not in var.ROLES["amnesiac"] else ""))

    # Check for gun/bullets
    if nick not in ps:
        return
    if nick not in var.ROLES["amnesiac"] and nick in var.GUNNERS and var.GUNNERS[nick]:
        role = "gunner"
        if nick in var.ROLES["sharpshooter"]:
            role = "sharpshooter"
        if var.GUNNERS[nick] == 1:
            pm(cli, nick, "You are a {0} and have a \02gun\02 with {1} {2}.".format(role, var.GUNNERS[nick], "bullet"))
        else:
            pm(cli, nick, "You are a {0} and have a \02gun\02 with {1} {2}.".format(role, var.GUNNERS[nick], "bullets"))
    elif nick in var.WOLF_GUNNERS and var.WOLF_GUNNERS[nick]:
        if var.WOLF_GUNNERS[nick] == 1:
            pm(cli, nick, "You have a \02gun\02 with {0} {1}.".format(var.WOLF_GUNNERS[nick], "bullet"))
        else:
            pm(cli, nick, "You have a \02gun\02 with {0} {1}.".format(var.WOLF_GUNNERS[nick], "bullets"))

@pmcmd("myrole")
def myrole_pm(cli, nick, rest):
    myrole(cli, nick, "", rest)

def aftergame(cli, rawnick, rest):
    """Schedule a command to be run after the game by someone."""
    chan = botconfig.CHANNEL
    nick = parse_nick(rawnick)[0]

    rst = re.split(" +", rest)
    cmd = rst.pop(0).lower().replace(botconfig.CMD_CHAR, "", 1).strip()

    if cmd in PM_COMMANDS.keys():
        def do_action():
            for fn in PM_COMMANDS[cmd]:
                fn(cli, rawnick, " ".join(rst))
    elif cmd in COMMANDS.keys():
        def do_action():
            for fn in COMMANDS[cmd]:
                fn(cli, rawnick, botconfig.CHANNEL, " ".join(rst))
    else:
        cli.notice(nick, "That command was not found.")
        return

    if var.PHASE == "none":
        do_action()
        return

    cli.msg(chan, ("The command \02{0}\02 has been scheduled to run "+
                  "after this game by \02{1}\02.").format(cmd, nick))
    var.AFTER_FLASTGAME = do_action



@cmd("faftergame", admin_only=True, raw_nick=True)
def _faftergame(cli, nick, chan, rest):
    if not rest.strip():
        cli.notice(parse_nick(nick)[0], "Incorrect syntax for this command.")
        return
    aftergame(cli, nick, rest)



@pmcmd("faftergame", admin_only=True, raw_nick=True)
def faftergame(cli, nick, rest):
    _faftergame(cli, nick, botconfig.CHANNEL, rest)

@pmcmd("fghost", owner_only=True)
@cmd("fghost", owner_only=True)
def fghost(cli, nick, *rest):
    cli.msg(botconfig.CHANNEL, nick + " is the ghost!")
    cli.mode(botconfig.CHANNEL, "+v", nick)

@pmcmd("funghost", owner_only=True)
@cmd("funghost", owner_only=True)
def funghost(cli, nick, *rest):
    cli.mode(botconfig.CHANNEL, "-v", nick)

@pmcmd("flastgame", admin_only=True, raw_nick=True)
def flastgame(cli, nick, rest):
    """This command may be used in the channel or in a PM, and it disables starting or joining a game. !flastgame <optional-command-after-game-ends>"""
    rawnick = nick
    nick, _, __, cloak = parse_nick(rawnick)

    chan = botconfig.CHANNEL
    if var.PHASE != "join":
        if "join" in COMMANDS.keys():
            del COMMANDS["join"]
            cmd("join")(lambda *spam: cli.msg(chan, "This command has been disabled by an admin."))
            # manually recreate the command by calling the decorator function
        if "start" in COMMANDS.keys():
            del COMMANDS["start"]
            cmd("join")(lambda *spam: cli.msg(chan, "This command has been disabled by an admin."))

    cli.msg(chan, "Starting a new game has now been disabled by \02{0}\02.".format(nick))
    var.ADMIN_TO_PING = nick

    if rest.strip():
        aftergame(cli, rawnick, rest)

@cmd("flastgame", admin_only=True, raw_nick=True)
def _flastgame(cli, nick, chan, rest):
    flastgame(cli, nick, rest)


@cmd('gamestats', 'gstats')
def game_stats(cli, nick, chan, rest):
    """Gets the game stats for a given game size or lists game totals for all game sizes if no game size is given."""
    if (chan != nick and var.LAST_GSTATS and var.GSTATS_RATE_LIMIT and
            var.LAST_GSTATS + timedelta(seconds=var.GSTATS_RATE_LIMIT) >
            datetime.now()):
        cli.notice(nick, ('This command is rate-limited. Please wait a while '
                          'before using it again.'))
        return

    if chan != nick:
        var.LAST_GSTATS = datetime.now()

    if var.PHASE not in ('none', 'join'):
        cli.notice(nick, 'Wait until the game is over to view stats.')
        return

    # List all games sizes and totals if no size is given
    if not rest:
        if chan == nick:
            pm(cli, nick, var.get_game_totals())
        else:
            cli.msg(chan, var.get_game_totals())

        return

    # Check for invalid input
    rest = rest.strip()
    if not rest.isdigit() or int(rest) > var.MAX_PLAYERS or int(rest) < var.MIN_PLAYERS:
        cli.notice(nick, ('Please enter an integer between {} and '
                          '{}.').format(var.MIN_PLAYERS, var.MAX_PLAYERS))
        return

    # Attempt to find game stats for the given game size
    if chan == nick:
        pm(cli, nick, var.get_game_stats(int(rest)))
    else:
        cli.msg(chan, var.get_game_stats(int(rest)))


@pmcmd('gamestats', 'gstats')
def game_stats_pm(cli, nick, rest):
    game_stats(cli, nick, nick, rest)


@cmd('playerstats', 'pstats', 'player', 'p')
def player_stats(cli, nick, chan, rest):
    """Gets the stats for the given player and role or a list of role totals if no role is given."""
    if (chan != nick and var.LAST_PSTATS and var.PSTATS_RATE_LIMIT and
            var.LAST_PSTATS + timedelta(seconds=var.PSTATS_RATE_LIMIT) >
            datetime.now()):
        cli.notice(nick, ('This command is rate-limited. Please wait a while '
                          'before using it again.'))
        return

    if chan != nick:
        var.LAST_PSTATS = datetime.now()

    if var.PHASE not in ('none', 'join'):
        cli.notice(nick, 'Wait until the game is over to view stats.')
        return

    params = rest.split()

    # Check if we have enough parameters
    if params:
        user = params[0]
    else:
        user = nick

    # Find the player's account if possible
    if user in var.USERS:
        acc = var.USERS[user]['account']
        if acc == '*':
            if user == nick:
                cli.notice(nick, 'You are not identified with NickServ.')
            else:
                cli.notice(nick, user + ' is not identified with NickServ.')

            return
    else:
        acc = user

    # List the player's total games for all roles if no role is given
    if len(params) < 2:
        if chan == nick:
            pm(cli, nick, var.get_player_totals(acc))
        else:
            cli.msg(chan, var.get_player_totals(acc))
    else:
        role = ' '.join(params[1:])

        # Attempt to find the player's stats
        if chan == nick:
            pm(cli, nick, var.get_player_stats(acc, role))
        else:
            cli.msg(chan, var.get_player_stats(acc, role))


@pmcmd('playerstats', 'pstats', 'player', 'p')
def player_stats_pm(cli, nick, rest):
    player_stats(cli, nick, nick, rest)


@cmd("fpull", admin_only=True)
def fpull(cli, nick, chan, rest):
    output = None
    try:
        output = subprocess.check_output(('git', 'pull'), stderr=subprocess.STDOUT)
    except subprocess.CalledProcessError as e:
        pm(cli, nick, '{0}: {1}'.format(type(e), e))
        #raise

    if output:
        for line in output.splitlines():
            pm(cli, nick, line.decode('utf-8'))
    else:
        pm(cli, nick, '(no output)')

@pmcmd("fpull", admin_only=True)
def fpull_pm(cli, nick, rest):
    fpull(cli, nick, nick, rest)

@pmcmd("fsend", admin_only=True)
def fsend(cli, nick, rest):
    print('{0} - {1} fsend - {2}'.format(time.strftime('%Y-%m-%dT%H:%M:%S%z'), nick, rest))
    cli.send(rest)


before_debug_mode_commands = list(COMMANDS.keys())
before_debug_mode_pmcommands = list(PM_COMMANDS.keys())

if botconfig.DEBUG_MODE or botconfig.ALLOWED_NORMAL_MODE_COMMANDS:

    @cmd("eval", owner_only = True)
    @pmcmd("eval", owner_only = True)
    def pyeval(cli, nick, *rest):
        rest = list(rest)
        if len(rest) == 2:
            chan = rest.pop(0)
        else:
            chan = nick
        try:
            a = str(eval(rest[0]))
            if len(a) < 500:
                cli.msg(chan, a)
            else:
                cli.msg(chan, a[0:500])
        except Exception as e:
            cli.msg(chan, str(type(e))+":"+str(e))



    @cmd("exec", owner_only = True)
    @pmcmd("exec", owner_only = True)
    def py(cli, nick, *rest):
        rest = list(rest)
        if len(rest) == 2:
            chan = rest.pop(0)
        else:
            chan = nick
        try:
            exec(rest[0])
        except Exception as e:
            cli.msg(chan, str(type(e))+":"+str(e))

<<<<<<< HEAD


    @cmd("revealroles", admin_only=True)
    def revroles(cli, nick, chan, rest):
        if var.PHASE != "none":
            cli.msg(chan, str(var.ROLES))
=======

    @cmd('revealroles', admin_only=True)
    def revealroles(cli, nick, chan, rest):
        if var.PHASE == 'none':
            cli.notice(nick, 'No game is currently running.')
            return

        s = ' | '.join('\u0002{}\u0002: {}'.format(role,', '.join(players))
                for (role, players) in sorted(var.ROLES.items()) if players)

        if chan == nick:
            pm(cli, nick, s)
        else:
            cli.msg(chan, s)
>>>>>>> b93bf388


    @cmd("fgame", admin_only=True)
    def game(cli, nick, chan, rest):
        pl = var.list_players()
        if var.PHASE == "none":
            cli.notice(nick, "No game is currently running.")
            return
        if var.PHASE != "join":
            cli.notice(nick, "Werewolf is already in play.")
            return
        if nick not in pl:
            cli.notice(nick, "You're currently not playing.")
            return
        rest = rest.strip().lower()
        if rest:
            if cgamemode(cli, rest):
                cli.msg(chan, ("\u0002{0}\u0002 has changed the "+
                                "game settings successfully.").format(nick))

    def fgame_help(args = ""):
        args = args.strip()
        if not args:
            return "Available game mode setters: "+ ", ".join(var.GAME_MODES.keys())
        elif args in var.GAME_MODES.keys():
            return var.GAME_MODES[args].__doc__
        else:
            return "Game mode setter {0} not found.".format(args)

    game.__doc__ = fgame_help


    # DO NOT MAKE THIS A PMCOMMAND ALSO
    @cmd("force", admin_only=True)
    def forcepm(cli, nick, chan, rest):
        rst = re.split(" +",rest)
        if len(rst) < 2:
            cli.msg(chan, "The syntax is incorrect.")
            return
        who = rst.pop(0).strip()
        if not who or who == botconfig.NICK:
            cli.msg(chan, "That won't work.")
            return
        if not is_fake_nick(who):
            ul = list(var.USERS.keys())
            ull = [u.lower() for u in ul]
            if who.lower() not in ull:
                cli.msg(chan, "This can only be done on fake nicks.")
                return
            else:
                who = ul[ull.index(who.lower())]
        cmd = rst.pop(0).lower().replace(botconfig.CMD_CHAR, "", 1)
        did = False
        if PM_COMMANDS.get(cmd) and not PM_COMMANDS[cmd][0].owner_only:
            if (PM_COMMANDS[cmd][0].admin_only and nick in var.USERS and
                not is_admin(var.USERS[nick]["cloak"])):
                # Not a full admin
                cli.notice(nick, "Only full admins can force an admin-only command.")
                return

            for fn in PM_COMMANDS[cmd]:
                if fn.raw_nick:
                    continue
                fn(cli, who, " ".join(rst))
                did = True
            if did:
                cli.msg(chan, "Operation successful.")
            else:
                cli.msg(chan, "Not possible with this command.")
            #if var.PHASE == "night":   <-  Causes problems with night starting twice.
            #    chk_nightdone(cli)
        elif COMMANDS.get(cmd) and not COMMANDS[cmd][0].owner_only:
            if (COMMANDS[cmd][0].admin_only and nick in var.USERS and
                not is_admin(var.USERS[nick]["cloak"])):
                # Not a full admin
                cli.notice(nick, "Only full admins can force an admin-only command.")
                return

            for fn in COMMANDS[cmd]:
                if fn.raw_nick:
                    continue
                fn(cli, who, chan, " ".join(rst))
                did = True
            if did:
                cli.msg(chan, "Operation successful.")
            else:
                cli.msg(chan, "Not possible with this command.")
        else:
            cli.msg(chan, "That command was not found.")


    @cmd("rforce", admin_only=True)
    def rforcepm(cli, nick, chan, rest):
        rst = re.split(" +",rest)
        if len(rst) < 2:
            cli.msg(chan, "The syntax is incorrect.")
            return
        who = rst.pop(0).strip().lower()
        who = who.replace("_", " ")

        if (who not in var.ROLES or not var.ROLES[who]) and (who != "gunner"
            or var.PHASE in ("none", "join")):
            cli.msg(chan, nick+": invalid role")
            return
        elif who == "gunner":
            tgt = list(var.GUNNERS.keys())
        else:
            tgt = var.ROLES[who]

        cmd = rst.pop(0).lower().replace(botconfig.CMD_CHAR, "", 1)
        if PM_COMMANDS.get(cmd) and not PM_COMMANDS[cmd][0].owner_only:
            if (PM_COMMANDS[cmd][0].admin_only and nick in var.USERS and
                not is_admin(var.USERS[nick]["cloak"])):
                # Not a full admin
                cli.notice(nick, "Only full admins can force an admin-only command.")
                return

            for fn in PM_COMMANDS[cmd]:
                for guy in tgt[:]:
                    fn(cli, guy, " ".join(rst))
            cli.msg(chan, "Operation successful.")
            #if var.PHASE == "night":   <-  Causes problems with night starting twice.
            #    chk_nightdone(cli)
        elif cmd.lower() in COMMANDS.keys() and not COMMANDS[cmd][0].owner_only:
            if (COMMANDS[cmd][0].admin_only and nick in var.USERS and
                not is_admin(var.USERS[nick]["cloak"])):
                # Not a full admin
                cli.notice(nick, "Only full admins can force an admin-only command.")
                return

            for fn in COMMANDS[cmd]:
                for guy in tgt[:]:
                    fn(cli, guy, chan, " ".join(rst))
            cli.msg(chan, "Operation successful.")
        else:
            cli.msg(chan, "That command was not found.")



    @cmd("frole", admin_only=True)
    def frole(cli, nick, chan, rest):
        rst = re.split(" +",rest)
        if len(rst) < 2:
            cli.msg(chan, "The syntax is incorrect.")
            return
        who = rst.pop(0).strip()
        rol = " ".join(rst).strip()
        ul = list(var.USERS.keys())
        ull = [u.lower() for u in ul]
        if who.lower() not in ull:
            if not is_fake_nick(who):
                cli.msg(chan, "Could not be done.")
                cli.msg(chan, "The target needs to be in this channel or a fake name.")
                return
        if not is_fake_nick(who):
            who = ul[ull.index(who.lower())]
        if who == botconfig.NICK or not who:
            cli.msg(chan, "No.")
            return
        pl = var.list_players()
        if rol in var.ROLES.keys() or rol.startswith("gunner") or rol.startswith("sharpshooter"):
            if rol.startswith("gunner") or rol.startswith("sharpshooter"):
                rolargs = re.split(" +",rol, 1)
                rol = rolargs[0]
                if len(rolargs) == 2 and rolargs[1].isdigit():
                    if len(rolargs[1]) < 7:
                        var.GUNNERS[who] = int(rolargs[1])
                        var.WOLF_GUNNERS[who] = int(rolargs[1])
                    else:
                        var.GUNNERS[who] = 999
                        var.WOLF_GUNNERS[who] = 999
                elif rol.startswith("gunner"):
                    var.GUNNERS[who] = math.ceil(var.SHOTS_MULTIPLIER * len(pl))
                else:
                    var.GUNNERS[who] = math.ceil(var.SHARPSHOOTER_MULTIPLIER * len(pl))
        else:
            cli.msg(chan, "Not a valid role.")
            return
        if who in pl and rol not in var.TEMPLATE_RESTRICTIONS.keys():
            oldrole = var.get_role(who)
            var.ROLES[oldrole].remove(who)
        var.ROLES[rol].append(who)
        cli.msg(chan, "Operation successful.")
        if var.PHASE not in ('none','join'):
            chk_win(cli)


if botconfig.ALLOWED_NORMAL_MODE_COMMANDS and not botconfig.DEBUG_MODE:
    for comd in list(COMMANDS.keys()):
        if (comd not in before_debug_mode_commands and
            comd not in botconfig.ALLOWED_NORMAL_MODE_COMMANDS):
            del COMMANDS[comd]
    for pmcomd in list(PM_COMMANDS.keys()):
        if (pmcomd not in before_debug_mode_pmcommands and
            pmcomd not in botconfig.ALLOWED_NORMAL_MODE_COMMANDS):
            del PM_COMMANDS[pmcomd]

# vim: set expandtab:sw=4:ts=4:<|MERGE_RESOLUTION|>--- conflicted
+++ resolved
@@ -139,17 +139,6 @@
 
         @hook("mode", hookid=294)
         def on_give_me_ops(cli, blah, blahh, modeaction, target="", *other):
-<<<<<<< HEAD
-            if modeaction == "+o" and target == botconfig.NICK and var.PHASE == "none":
-
-                @hook("quietlistend", 294)
-                def on_quietlist_end(cli, svr, nick, chan, *etc):
-                    if chan == botconfig.CHANNEL:
-                        decorators.unhook(HOOKS, 294)
-                        mass_mode(cli, cmodes)
-
-                cli.mode(botconfig.CHANNEL, "q")  # unquiet all
-=======
             if modeaction == "+o" and target == botconfig.NICK:
                 var.OPPED = True
 
@@ -160,8 +149,6 @@
                             mass_mode(cli, cmodes)
 
                     cli.mode(botconfig.CHANNEL, "q")  # unquiet all
->>>>>>> b93bf388
-
                     cli.mode(botconfig.CHANNEL, "-m")  # remove -m mode from channel
             elif modeaction == "-o" and target == botconfig.NICK:
                 var.OPPED = False
@@ -4048,15 +4035,6 @@
     if data:
         lusers = {k.lower(): v for k, v in var.USERS.items()}
         user = data[0].lower()
-<<<<<<< HEAD
-
-        if user not in lusers:
-            pm(cli, nick, "Sorry, {0} cannot be found.".format(data[0]))
-            return
-
-        cloak = lusers[user]['cloak']
-=======
-        
         #if user not in lusers:
         #    pm(cli, nick, "Sorry, {0} cannot be found.".format(data[0]))
         #    return
@@ -4065,7 +4043,6 @@
             cloak = lusers[user]['cloak']
         else:
             cloak = user
->>>>>>> b93bf388
 
         if len(data) == 1:
             if cloak in var.STASISED:
@@ -4277,16 +4254,6 @@
 
     admins = []
     pl = var.list_players()
-<<<<<<< HEAD
-
-    if (var.LAST_ADMINS and
-        var.LAST_ADMINS + timedelta(seconds=var.ADMINS_RATE_LIMIT) > datetime.now()):
-        cli.notice(nick, ("This command is rate-limited. " +
-                          "Please wait a while before using it again."))
-        return
-
-    if not (var.PHASE in ("day", "night") and nick not in pl):
-=======
     
     if (chan != nick and var.LAST_ADMINS and var.LAST_ADMINS +
             timedelta(seconds=var.ADMINS_RATE_LIMIT) > datetime.now()):
@@ -4295,7 +4262,6 @@
         return
         
     if chan != nick or (var.PHASE in ('day', 'night') or nick in pl):
->>>>>>> b93bf388
         var.LAST_ADMINS = datetime.now()
 
     if var.ADMIN_PINGING:
@@ -4748,14 +4714,6 @@
         except Exception as e:
             cli.msg(chan, str(type(e))+":"+str(e))
 
-<<<<<<< HEAD
-
-
-    @cmd("revealroles", admin_only=True)
-    def revroles(cli, nick, chan, rest):
-        if var.PHASE != "none":
-            cli.msg(chan, str(var.ROLES))
-=======
 
     @cmd('revealroles', admin_only=True)
     def revealroles(cli, nick, chan, rest):
@@ -4770,7 +4728,6 @@
             pm(cli, nick, s)
         else:
             cli.msg(chan, s)
->>>>>>> b93bf388
 
 
     @cmd("fgame", admin_only=True)
