# Copyright (c) 2011, Jimmy Cao All rights reserved.
#
# Redistribution and use in source and binary forms, with or without
# modification, are permitted provided that the following conditions are met:
#
# Redistributions of source code must retain the above copyright notice, this
# list of conditions and the following disclaimer.  Redistributions in binary
# form must reproduce the above copyright notice, this list of conditions and
# the following disclaimer in the documentation and/or other materials provided
# with the distribution.  THIS SOFTWARE IS PROVIDED BY THE COPYRIGHT HOLDERS
# AND CONTRIBUTORS "AS IS" AND ANY EXPRESS OR IMPLIED WARRANTIES, INCLUDING,
# BUT NOT LIMITED TO, THE IMPLIED WARRANTIES OF MERCHANTABILITY AND FITNESS FOR
# A PARTICULAR PURPOSE ARE DISCLAIMED. IN NO EVENT SHALL THE COPYRIGHT HOLDER
# OR CONTRIBUTORS BE LIABLE FOR ANY DIRECT, INDIRECT, INCIDENTAL, SPECIAL,
# EXEMPLARY, OR CONSEQUENTIAL DAMAGES (INCLUDING, BUT NOT LIMITED TO,
# PROCUREMENT OF SUBSTITUTE GOODS OR SERVICES; LOSS OF USE, DATA, OR PROFITS;
# OR BUSINESS INTERRUPTION) HOWEVER CAUSED AND ON ANY THEORY OF LIABILITY,
# WHETHER IN CONTRACT, STRICT LIABILITY, OR TORT (INCLUDING NEGLIGENCE OR
# OTHERWISE) ARISING IN ANY WAY OUT OF THE USE OF THIS SOFTWARE, EVEN IF
# ADVISED OF THE POSSIBILITY OF SUCH DAMAGE.

from oyoyo.parse import parse_nick
import settings.wolfgame as var
import botconfig
from tools.wolfgamelogger import WolfgameLogger
from tools import decorators
from datetime import datetime, timedelta
from collections import defaultdict
import threading
import copy
import time
import re
import sys
import os
import imp
import math
import fnmatch
import random
import subprocess
from imp import reload

BOLD = "\u0002"

COMMANDS = {}
PM_COMMANDS = {}
HOOKS = {}

cmd = decorators.generate(COMMANDS)
pmcmd = decorators.generate(PM_COMMANDS)
hook = decorators.generate(HOOKS, raw_nick=True, permissions=False)

# Game Logic Begins:

var.LAST_PING = None  # time of last ping
var.LAST_STATS = None
var.LAST_VOTES = None
var.LAST_ADMINS = None
var.LAST_GSTATS = None
var.LAST_PSTATS = None
var.LAST_TIME = None

var.USERS = {}

var.PINGING = False
var.ADMIN_PINGING = False
var.ROLES = {"person" : []}
var.SPECIAL_ROLES = {}
var.ORIGINAL_ROLES = {}
var.PLAYERS = {}
var.DCED_PLAYERS = {}
var.ADMIN_TO_PING = None
var.AFTER_FLASTGAME = None
var.PHASE = "none"  # "join", "day", or "night"
var.TIMERS = {}
var.DEAD = []

var.ORIGINAL_SETTINGS = {}

var.LAST_SAID_TIME = {}

var.GAME_START_TIME = datetime.now()  # for idle checker only
var.CAN_START_TIME = 0
var.GRAVEYARD_LOCK = threading.RLock()
var.GAME_ID = 0
var.STARTED_DAY_PLAYERS = 0

var.DISCONNECTED = {}  # players who got disconnected

var.STASISED = defaultdict(int)

var.LOGGER = WolfgameLogger(var.LOG_FILENAME, var.BARE_LOG_FILENAME)

var.JOINED_THIS_GAME = [] # keeps track of who already joined this game at least once (cloaks)

var.OPPED = False  # Keeps track of whether the bot is opped

if botconfig.DEBUG_MODE:
    var.NIGHT_TIME_LIMIT = 0 # 120
    var.NIGHT_TIME_WARN = 0 # 90
    var.DAY_TIME_LIMIT = 0 # 720
    var.DAY_TIME_WARN = 0 # 600
    var.SHORT_DAY_LIMIT = 0 # 520
    var.SHORT_DAY_WARN = 0 # 400
    var.KILL_IDLE_TIME = 0 # 300
    var.WARN_IDLE_TIME = 0 # 180
    var.JOIN_TIME_LIMIT = 0
    var.LEAVE_STASIS_PENALTY = 1
    var.IDLE_STASIS_PENALTY = 1
    var.PART_STASIS_PENALTY = 1


def connect_callback(cli):
    to_be_devoiced = []
    cmodes = []

    @hook("quietlist", hookid=294)
    def on_quietlist(cli, server, botnick, channel, q, quieted, by, something):
        if re.match(".+\!\*@\*", quieted):  # only unquiet people quieted by bot
            cmodes.append(("-q", quieted))

    @hook("whospcrpl", hookid=294)
    def on_whoreply(cli, server, nick, ident, cloak, user, status, acc):
        if user in var.USERS: return  # Don't add someone who is already there
        if user == botconfig.NICK:
            cli.nickname = user
            cli.ident = ident
            cli.hostmask = cloak
        if acc == "0":
            acc = "*"
        if "+" in status:
            to_be_devoiced.append(user)
        var.USERS[user] = dict(cloak=cloak,account=acc)

    @hook("endofwho", hookid=294)
    def afterwho(*args):
        for nick in to_be_devoiced:
            cmodes.append(("-v", nick))
        # devoice all on connect

        @hook("mode", hookid=294)
        def on_give_me_ops(cli, blah, blahh, modeaction, target="", *other):
            if modeaction == "+o" and target == botconfig.NICK:
                var.OPPED = True

                if var.PHASE == "none":
                    @hook("quietlistend", 294)
                    def on_quietlist_end(cli, svr, nick, chan, *etc):
                        if chan == botconfig.CHANNEL:
                            mass_mode(cli, cmodes)

                    cli.mode(botconfig.CHANNEL, "q")  # unquiet all
                    cli.mode(botconfig.CHANNEL, "-m")  # remove -m mode from channel
            elif modeaction == "-o" and target == botconfig.NICK:
                var.OPPED = False
                cli.msg("ChanServ", "op " + botconfig.CHANNEL)


    cli.who(botconfig.CHANNEL, "%nuhaf")


def mass_mode(cli, md):
    """ Example: mass_mode(cli, (('+v', 'asdf'), ('-v','wobosd'))) """
    lmd = len(md)  # store how many mode changes to do
    for start_i in range(0, lmd, 4):  # 4 mode-changes at a time
        if start_i + 4 > lmd:  # If this is a remainder (mode-changes < 4)
            z = list(zip(*md[start_i:]))  # zip this remainder
            ei = lmd % 4  # len(z)
        else:
            z = list(zip(*md[start_i:start_i+4])) # zip four
            ei = 4 # len(z)
        # Now z equal something like [('+v', '-v'), ('asdf', 'wobosd')]
        arg1 = "".join(z[0])
        arg2 = " ".join(z[1])  # + " " + " ".join([x+"!*@*" for x in z[1]])
        cli.mode(botconfig.CHANNEL, arg1, arg2)

def pm(cli, target, message):  # message either privmsg or notice, depending on user settings
    if target in var.USERS and var.USERS[target]["cloak"] in var.SIMPLE_NOTIFY:
        cli.notice(target, message)
    else:
        cli.msg(target, message)

def reset_settings():
    for attr in list(var.ORIGINAL_SETTINGS.keys()):
        setattr(var, attr, var.ORIGINAL_SETTINGS[attr])
    dict.clear(var.ORIGINAL_SETTINGS)

def reset_modes_timers(cli):
    # Reset game timers
    for x, timr in var.TIMERS.items():
        timr[0].cancel()
    var.TIMERS = {}

    # Reset modes
    cli.mode(botconfig.CHANNEL, "-m")
    cmodes = []
    for plr in var.list_players():
        cmodes.append(("-v", plr))
    for deadguy in var.DEAD:
        cmodes.append(("-q", deadguy+"!*@*"))
    mass_mode(cli, cmodes)

def reset(cli):
    var.PHASE = "none"
    var.GAME_ID = 0
    var.DEAD = []
    var.ROLES = {"person" : []}
    var.JOINED_THIS_GAME = []

    reset_settings()

    dict.clear(var.LAST_SAID_TIME)
    dict.clear(var.PLAYERS)
    dict.clear(var.DCED_PLAYERS)
    dict.clear(var.DISCONNECTED)

def make_stasis(nick, penalty):
    try:
        cloak = var.USERS[nick]['cloak']
        if cloak is not None:
            if penalty == 0:
                del var.STASISED[cloak]
            else:
                var.STASISED[cloak] += penalty
    except KeyError:
        pass

@pmcmd("fdie", "fbye", admin_only=True)
@cmd("fdie", "fbye", admin_only=True)
def forced_exit(cli, nick, *rest):  # Admin Only
    """Forces the bot to close"""

    if var.PHASE in ("day", "night"):
        stop_game(cli)
    else:
        reset_modes_timers(cli)
        reset(cli)

    cli.quit("Forced quit from "+nick)



@pmcmd("frestart", admin_only=True)
@cmd("frestart", admin_only=True)
def restart_program(cli, nick, *rest):
    """Restarts the bot."""
    try:
        if var.PHASE in ("day", "night"):
            stop_game(cli)
        else:
            reset_modes_timers(cli)
            reset(cli)

        cli.quit("Forced restart from "+nick)
        raise SystemExit
    finally:
        print("RESTARTING")
        python = sys.executable
        if rest[-1].strip().lower() == "debugmode":
            os.execl(python, python, sys.argv[0], "--debug")
        elif rest[-1].strip().lower() == "normalmode":
            os.execl(python, python, sys.argv[0])
        elif rest[-1].strip().lower() == "verbosemode":
            os.execl(python, python, sys.argv[0], "--verbose")
        else:
            os.execl(python, python, *sys.argv)



@pmcmd("ping")
def pm_ping(cli, nick, rest):
    pm(cli, nick, 'Pong!')


@cmd("ping")
def pinger(cli, nick, chan, rest):
    """Pings the channel to get people's attention.  Rate-Limited."""

    if var.PHASE in ('night','day'):
        #cli.notice(nick, "You cannot use this command while a game is running.")
        cli.notice(nick, 'Pong!')
        return

    if (var.LAST_PING and
        var.LAST_PING + timedelta(seconds=var.PING_WAIT) > datetime.now()):
        cli.notice(nick, ("This command is rate-limited. " +
                          "Please wait a while before using it again."))
        return

    var.LAST_PING = datetime.now()
    if var.PINGING:
        return
    var.PINGING = True
    TO_PING = []



    @hook("whoreply", hookid=800)
    def on_whoreply(cli, server, dunno, chan, dunno1,
                    cloak, dunno3, user, status, dunno4):
        if not var.PINGING: return
        if user in (botconfig.NICK, nick): return  # Don't ping self.

        if (all((not var.OPT_IN_PING,
                 'G' not in status,  # not /away
                 '+' not in status,  # not already joined (voiced)
                 cloak not in var.STASISED, # not in stasis
                 cloak not in var.AWAY)) or
            all((var.OPT_IN_PING, '+' not in status,
                 cloak in var.PING_IN))):

            TO_PING.append(user)


    @hook("endofwho", hookid=800)
    def do_ping(*args):
        if not var.PINGING: return

        TO_PING.sort(key=lambda x: x.lower())

        cli.msg(botconfig.CHANNEL, "PING! "+" ".join(TO_PING))
        var.PINGING = False

        minimum = datetime.now() + timedelta(seconds=var.PING_MIN_WAIT)
        if not var.CAN_START_TIME or var.CAN_START_TIME < minimum:
           var.CAN_START_TIME = minimum

        decorators.unhook(HOOKS, 800)

    cli.who(botconfig.CHANNEL)


@cmd("simple", raw_nick = True)
@pmcmd("simple", raw_nick = True)
def mark_simple_notify(cli, nick, *rest):
    """If you want the bot to NOTICE you for every interaction"""

    nick, _, __, cloak = parse_nick(nick)

    if cloak in var.SIMPLE_NOTIFY:
        var.SIMPLE_NOTIFY.remove(cloak)
        var.remove_simple_rolemsg(cloak)

        cli.notice(nick, "You now no longer receive simple role instructions.")
        return

    var.SIMPLE_NOTIFY.append(cloak)
    var.add_simple_rolemsg(cloak)

    cli.notice(nick, "You now receive simple role instructions.")

if not var.OPT_IN_PING:
    @cmd("away", raw_nick=True)
    @pmcmd("away", raw_nick=True)
    def away(cli, nick, *rest):
        """Use this to activate your away status (so you aren't pinged)."""
        nick, _, _, cloak = parse_nick(nick)
        if cloak in var.AWAY:
            var.AWAY.remove(cloak)
            var.remove_away(cloak)

            cli.notice(nick, "You are no longer marked as away.")
            return
        var.AWAY.append(cloak)
        var.add_away(cloak)

        cli.notice(nick, "You are now marked as away.")

    @cmd("back", raw_nick=True)
    @pmcmd("back", raw_nick=True)
    def back_from_away(cli, nick, *rest):
        """Unmarks away status"""
        nick, _, _, cloak = parse_nick(nick)
        if cloak not in var.AWAY:
            cli.notice(nick, "You are not marked as away.")
            return
        var.AWAY.remove(cloak)
        var.remove_away(cloak)

        cli.notice(nick, "You are no longer marked as away.")


else:  # if OPT_IN_PING setting is on
    @cmd("in", raw_nick=True)
    @pmcmd("in", raw_nick=True)
    def get_in(cli, nick, *rest):
        """Get yourself in the ping list"""
        nick, _, _, cloak = parse_nick(nick)
        if cloak in var.PING_IN:
            cli.notice(nick, "You are already on the list")
            return
        var.PING_IN.append(cloak)
        var.add_ping(cloak)

        cli.notice(nick, "You are now on the list.")

    @cmd("out", raw_nick=True)
    @pmcmd("out", raw_nick=True)
    def get_out(cli, nick, *rest):
        """Removes yourself from the ping list"""
        nick, _, _, cloak = parse_nick(nick)
        if cloak in var.PING_IN:
            var.PING_IN.remove(cloak)
            var.remove_ping(cloak)

            cli.notice(nick, "You are no longer in the list.")
            return
        cli.notice(nick, "You are not in the list.")


@cmd("fping", admin_only=True)
def fpinger(cli, nick, chan, rest):
    var.LAST_PING = None
    pinger(cli, nick, chan, rest)


@cmd("join", "j", raw_nick=True)
def join(cli, nick, chann_, rest):
    """Either starts a new game of Werewolf or joins an existing game that has not started yet."""
    pl = var.list_players()

    chan = botconfig.CHANNEL

    nick, _, __, cloak = parse_nick(nick)

    if not var.OPPED:
        cli.notice(nick, "Sorry, I'm not opped in {0}.".format(chan))
        return

    try:
        cloak = var.USERS[nick]['cloak']
        if cloak is not None and cloak in var.STASISED:
            cli.notice(nick, "Sorry, but you are in stasis for {0} games.".format(var.STASISED[cloak]))
            return
    except KeyError:
        cloak = None


    if var.PHASE == "none":

        cli.mode(chan, "+v", nick)
        var.ROLES["person"].append(nick)
        var.PHASE = "join"
        var.WAITED = 0
        var.GAME_ID = time.time()
        var.JOINED_THIS_GAME.append(cloak)
        var.CAN_START_TIME = datetime.now() + timedelta(seconds=var.MINIMUM_WAIT)
        cli.msg(chan, ('\u0002{0}\u0002 has started a game of Werewolf. '+
                      'Type "{1}join" to join. Type "{1}start" to start the game. '+
                      'Type "{1}wait" to increase start wait time.').format(nick, botconfig.CMD_CHAR))

        # Set join timer
        if var.JOIN_TIME_LIMIT:
            t = threading.Timer(var.JOIN_TIME_LIMIT, kill_join, [cli, chan])
            var.TIMERS['join'] = (t, time.time(), var.JOIN_TIME_LIMIT)
            t.daemon = True
            t.start()

    elif nick in pl:
        cli.notice(nick, "You're already playing!")
    elif len(pl) >= var.MAX_PLAYERS:
        cli.notice(nick, "Too many players!  Try again next time.")
    elif var.PHASE != "join":
        cli.notice(nick, "Sorry but the game is already running.  Try again next time.")
    else:

        cli.mode(chan, "+v", nick)
        var.ROLES["person"].append(nick)
        cli.msg(chan, '\u0002{0}\u0002 has joined the game and raised the number of players to \u0002{1}\u0002.'.format(nick, len(pl) + 1))
        if not cloak in var.JOINED_THIS_GAME:
            # make sure this only happens once
            var.JOINED_THIS_GAME.append(cloak)
            now = datetime.now()

            # add var.EXTRA_WAIT_JOIN to wait time
            if now > var.CAN_START_TIME:
                var.CAN_START_TIME = now + timedelta(seconds=var.EXTRA_WAIT_JOIN)
            else:
                var.CAN_START_TIME += timedelta(seconds=var.EXTRA_WAIT_JOIN)

            # make sure there's at least var.WAIT_AFTER_JOIN seconds of wait time left, if not add them
            if now + timedelta(seconds=var.WAIT_AFTER_JOIN) > var.CAN_START_TIME:
                var.CAN_START_TIME = now + timedelta(seconds=var.WAIT_AFTER_JOIN)

        var.LAST_STATS = None # reset
        var.LAST_GSTATS = None
        var.LAST_PSTATS = None
        var.LAST_TIME = None


def kill_join(cli, chan):
    pl = var.list_players()
    pl.sort(key=lambda x: x.lower())
    msg = 'PING! {0}'.format(", ".join(pl))
    reset_modes_timers(cli)
    reset(cli)
    cli.msg(chan, msg)
    cli.msg(chan, 'The current game took too long to start and ' +
                  'has been canceled. If you are still active, ' +
                  'please join again to start a new game.')
    var.LOGGER.logMessage('Game canceled.')


@cmd("fjoin", admin_only=True)
def fjoin(cli, nick, chann_, rest):
    noticed = False
    chan = botconfig.CHANNEL
    if not rest.strip():
        join(cli, nick, chan, "")

    for a in re.split(" +",rest):
        a = a.strip()
        if not a:
            continue
        ul = list(var.USERS.keys())
        ull = [u.lower() for u in ul]
        if a.lower() not in ull:
            if not is_fake_nick(a) or not botconfig.DEBUG_MODE:
                if not noticed:  # important
                    cli.msg(chan, nick+(": You may only fjoin "+
                                        "people who are in this channel."))
                    noticed = True
                continue
        if not is_fake_nick(a):
            a = ul[ull.index(a.lower())]
        if a != botconfig.NICK:
            join(cli, a.strip(), chan, "")
        else:
            cli.notice(nick, "No, that won't be allowed.")

@cmd("fleave", "fquit", admin_only=True)
def fleave(cli, nick, chann_, rest):
    chan = botconfig.CHANNEL

    if var.PHASE == "none":
        cli.notice(nick, "No game is running.")
    for a in re.split(" +",rest):
        a = a.strip()
        if not a:
            continue
        pl = var.list_players()
        pll = [x.lower() for x in pl]
        if a.lower() in pll:
            a = pl[pll.index(a.lower())]
        else:
            cli.msg(chan, nick+": That person is not playing.")
            return
        cli.msg(chan, ("\u0002{0}\u0002 is forcing"+
                       " \u0002{1}\u0002 to leave.").format(nick, a))
        if var.ROLE_REVEAL:
            cli.msg(chan, "Say goodbye to the \02{0}\02.".format(var.get_role(a)))
        if var.PHASE == "join":
            cli.msg(chan, ("New player count: \u0002{0}\u0002").format(len(var.list_players()) - 1))
        if var.PHASE in ("day", "night"):
            var.LOGGER.logMessage("{0} is forcing {1} to leave.".format(nick, a))
            var.LOGGER.logMessage("Say goodbye to the {0}".format(var.get_role(a)))
        del_player(cli, a, death_triggers = False)


@cmd("fstart", admin_only=True)
def fstart(cli, nick, chan, rest):
    var.CAN_START_TIME = datetime.now()
    cli.msg(botconfig.CHANNEL, "\u0002{0}\u0002 has forced the game to start.".format(nick))
    start(cli, nick, chan, rest)



@hook("kick")
def on_kicked(cli, nick, chan, victim, reason):
    if victim == botconfig.NICK:
        cli.join(botconfig.CHANNEL)
        cli.msg("ChanServ", "op "+botconfig.CHANNEL)


@hook("account")
def on_account(cli, nick, acc):
    nick, mode, user, cloak = parse_nick(nick)
    if nick in var.USERS.keys():
        var.USERS[nick]["cloak"] = cloak
        var.USERS[nick]["account"] = acc

@cmd("stats")
def stats(cli, nick, chan, rest):
    """Display the player statistics"""
    if var.PHASE == "none":
        cli.notice(nick, "No game is currently running.")
        return

    pl = var.list_players()

    if nick != chan and (nick in pl or var.PHASE == "join"):
        # only do this rate-limiting stuff if the person is in game
        if (var.LAST_STATS and
            var.LAST_STATS + timedelta(seconds=var.STATS_RATE_LIMIT) > datetime.now()):
            cli.notice(nick, ("This command is rate-limited. " +
                              "Please wait a while before using it again."))
            return

        var.LAST_STATS = datetime.now()

    pl.sort(key=lambda x: x.lower())
    if len(pl) > 1:
        msg = '{0}: \u0002{1}\u0002 players: {2}'.format(nick,
            len(pl), ", ".join(pl))
    else:
        msg = '{0}: \u00021\u0002 player: {1}'.format(nick, pl[0])

    if nick == chan:
        pm(cli, nick, msg)
    else:
        if nick in pl or var.PHASE == "join":
            cli.msg(chan, msg)
            var.LOGGER.logMessage(msg.replace("\02", ""))
        else:
            cli.notice(nick, msg)

    if var.PHASE == "join" or not var.ROLE_REVEAL:
        return

    message = []
    l1 = [k for k in var.ROLES.keys()
          if var.ROLES[k]]
    l2 = [k for k in var.ORIGINAL_ROLES.keys()
          if var.ORIGINAL_ROLES[k]]
    rs = list(set(l1+l2))

    # Due to popular demand, picky ordering
    if "wolf" in rs:
        rs.remove("wolf")
        rs.insert(0, "wolf")
    if "augur" in rs:
        rs.remove("augur")
        rs.insert(1, "augur")
    if "oracle" in rs:
        rs.remove("oracle")
        rs.insert(1, "oracle")
    if "seer" in rs:
        rs.remove("seer")
        rs.insert(1, "seer")
    if var.DEFAULT_ROLE in rs:
        rs.remove(var.DEFAULT_ROLE)
    rs.append(var.DEFAULT_ROLE)


    firstcount = len(var.ROLES[rs[0]])
    if firstcount > 1 or not firstcount:
        vb = "are"
    else:
        vb = "is"

    amn_roles = {"amnesiac": 0}
    for amn in var.ORIGINAL_ROLES["amnesiac"]:
        if amn not in var.list_players():
            continue

        amnrole = var.get_role(amn)
        if amnrole in ("village elder", "time lord"):
            amnrole = "villager"
        elif amnrole == "vengeful ghost":
            amnrole = var.DEFAULT_ROLE
        if amnrole != "amnesiac":
            amn_roles["amnesiac"] += 1
            if amnrole in amn_roles:
                amn_roles[amnrole] -= 1
            else:
                amn_roles[amnrole] = -1

    for role in rs:
        # only show actual roles
        if role in ("village elder", "time lord", "vengeful ghost") or role in var.TEMPLATE_RESTRICTIONS.keys():
            continue
        count = len(var.ROLES[role])
        # TODO: should we do anything special with amnesiac counts? Right now you can pretty easily
        # figure out what role an amnesiac is by doing !stats and seeing which numbers are low
        if role == "traitor" and var.HIDDEN_TRAITOR:
            continue
        elif role == var.DEFAULT_ROLE:
            if var.HIDDEN_TRAITOR:
                count += len(var.ROLES["traitor"])
            if var.DEFAULT_ROLE == "villager":
                count += len(var.ROLES["village elder"] + var.ROLES["time lord"] + var.ROLES["vengeful ghost"])
            else:
                count += len(var.ROLES["vengeful ghost"])
        elif role == "villager":
            count += len(var.ROLES["village elder"] + var.ROLES["time lord"])
        if role in amn_roles:
            count += amn_roles[role]

        if count > 1 or count == 0:
            if count == 0 and role not in var.ORIGINAL_ROLES:
                continue
            message.append("\u0002{0}\u0002 {1}".format(count if count else "\u0002no\u0002", var.plural(role)))
        else:
            message.append("\u0002{0}\u0002 {1}".format(count, role))
    stats_mssg =  "{0}: It is currently {4}. There {3} {1}, and {2}.".format(nick,
                                                        ", ".join(message[0:-1]),
                                                        message[-1],
                                                        vb,
                                                        var.PHASE)
    if nick == chan:
        pm(cli, nick, stats_mssg)
    else:
        if nick in pl or var.PHASE == "join":
            cli.msg(chan, stats_mssg)
            var.LOGGER.logMessage(stats_mssg.replace("\02", ""))
        else:
            cli.notice(nick, stats_mssg)

@pmcmd("stats")
def stats_pm(cli, nick, rest):
    stats(cli, nick, nick, rest)



def hurry_up(cli, gameid, change):
    if var.PHASE != "day": return
    if gameid:
        if gameid != var.DAY_ID:
            return

    chan = botconfig.CHANNEL

    if not change:
        cli.msg(chan, ("\02As the sun sinks inexorably toward the horizon, turning the lanky pine " +
                      "trees into fire-edged silhouettes, the villagers are reminded that very little " +
                      "time remains for them to reach a decision; if darkness falls before they have done " +
                      "so, the majority will win the vote. No one will be lynched if there " +
                      "are no votes or an even split.\02"))
        return


    var.DAY_ID = 0

    pl = var.list_players()
    avail = len(pl) - len(var.WOUNDED) - len(var.ASLEEP)
    votesneeded = avail // 2 + 1

    found_dup = False
    maxfound = (0, "")
    votelist = copy.deepcopy(var.VOTES)
    for votee, voters in votelist.items():
        numvotes = 0
        for v in var.IMPATIENT:
            if v in pl and v not in voters and v != votee:
                voters.append(v)
        for v in voters:
            weight = 1
            imp_count = sum([1 if p == v else 0 for p in var.IMPATIENT])
            pac_count = sum([1 if p == v else 0 for p in var.PACIFISTS])
            if pac_count > imp_count:
                weight = 0 # more pacifists than impatience totems
            elif imp_count == pac_count and v not in var.VOTES[votee]:
                weight = 0 # impatience and pacifist cancel each other out, so don't count impatience
            if v in var.ROLES["bureaucrat"] or v in var.INFLUENTIAL: # the two do not stack
                weight *= 2
            numvotes += weight
        if numvotes > maxfound[0]:
            maxfound = (numvotes, votee)
            found_dup = False
        elif numvotes == maxfound[0]:
            found_dup = True
    if maxfound[0] > 0 and not found_dup:
        cli.msg(chan, "The sun sets.")
        var.LOGGER.logMessage("The sun sets.")
        chk_decision(cli, force = maxfound[1])  # Induce a lynch
    else:
        cli.msg(chan, ("As the sun sets, the villagers agree to "+
                      "retire to their beds and wait for morning."))
        var.LOGGER.logMessage(("As the sun sets, the villagers agree to "+
                               "retire to their beds and wait for morning."))
        transition_night(cli)




@cmd("fnight", admin_only=True)
def fnight(cli, nick, chan, rest):
    if var.PHASE != "day":
        cli.notice(nick, "It is not daytime.")
    else:
        hurry_up(cli, 0, True)


@cmd("fday", admin_only=True)
def fday(cli, nick, chan, rest):
    if var.PHASE != "night":
        cli.notice(nick, "It is not nighttime.")
    else:
        transition_day(cli)


# Specify force = "nick" to force nick to be lynched
def chk_decision(cli, force = ""):
    chan = botconfig.CHANNEL
    pl = var.list_players()
    avail = len(pl) - len(var.WOUNDED) - len(var.ASLEEP)
    votesneeded = avail // 2 + 1
    aftermessage = None
    votelist = copy.deepcopy(var.VOTES)
    for votee, voters in votelist.items():
        numvotes = 0
        for v in var.IMPATIENT:
            if v in pl and v not in voters and v != votee:
                voters.append(v)
        for v in voters:
            weight = 1
            imp_count = sum([1 if p == v else 0 for p in var.IMPATIENT])
            pac_count = sum([1 if p == v else 0 for p in var.PACIFISTS])
            if pac_count > imp_count:
                weight = 0 # more pacifists than impatience totems
            elif imp_count == pac_count and v not in var.VOTES[votee]:
                weight = 0 # impatience and pacifist cancel each other out, so don't count impatience
            if v in var.ROLES["bureaucrat"] or v in var.INFLUENTIAL: # the two do not stack
                weight *= 2
            numvotes += weight

        if numvotes >= votesneeded or votee == force:
            # roles that prevent any lynch from happening
            if votee in var.ROLES["mayor"] and votee not in var.REVEALED_MAYORS:
                lmsg = ("While being dragged to the gallows, \u0002{0}\u0002 reveals that they " +
                        "are the \u0002mayor\u0002. The village agrees to let them live for now.").format(votee)
                var.REVEALED_MAYORS.append(votee)
                var.LOGGER.logBare(votee, "MAYOR REVEALED")
                votee = None
            elif votee in var.REVEALED:
                role = var.get_role(votee)
                if role == "amnesiac":
                    var.ROLES["amnesiac"].remove(votee)
                    role = var.FINAL_ROLES[votee]
                    var.ROLES[role].append(votee)
                    var.AMNESIACS.append(votee)
                    pm(cli, votee, "Your totem clears your amnesia and you now fully remember who you are!")
                    # If wolfteam, don't bother giving list of wolves since night is about to start anyway
                    # Existing wolves also know that someone just joined their team because revealing totem says what they are

                an = "n" if role[0] in ("a", "e", "i", "o", "u") else ""
                lmsg = ("Before the rope is pulled, \u0002{0}\u0002's totem emits a brilliant flash of light. " +
                        "When the villagers are able to see again, they discover that {0} has escaped! " +
                        "The left-behind totem seems to have taken on the shape of a{1} \u0002{2}\u0002.").format(votee, an, role)
                var.LOGGER.logBare(votee, "ACTIVATED REVEALING TOTEM")
                votee = None
            else:
                # roles that end the game upon being lynched
                if votee in var.ROLES["fool"]:
                    # ends game immediately, with fool as only winner
                    lmsg = random.choice(var.LYNCH_MESSAGES).format(votee, "", var.get_reveal_role(votee))
                    cli.msg(botconfig.CHANNEL, lmsg)
                    var.LOGGER.logMessage(lmsg.replace("\02", ""))
                    var.LOGGER.logBare(votee, "LYNCHED")
                    message = "Game over! The fool has been lynched, causing them to win."
                    cli.msg(botconfig.CHANNEL, message)
                    var.LOGGER.logMessage(message)
                    var.LOGGER.logBare(votee, "FOOL WIN")
                    stop_game(cli, "@" + votee)
                    return
                # roles that eliminate other players upon being lynched
                # note that lovers, assassin, clone, and vengeful ghost are handled in del_player() since they trigger on more than just lynch
                if votee in var.DESPERATE:
                    # Also kill the very last person to vote them, unless they voted themselves last in which case nobody else dies
                    target = voters[-1]
                    if target != votee:
                        if var.ROLE_REVEAL:
                            r1 = var.get_reveal_role(target)
                            an1 = "n" if r1[0] in ("a", "e", "i", "o", "u") else ""
                            tmsg = ("As the noose is being fitted, \u0002{0}\u0002's totem emits a brilliant flash of light. " +
                                    "When the villagers are able to see again, they discover that \u0002{1}\u0002, " +
                                    "a{2} \u0002{3}\u0002, has fallen over dead.").format(votee, target, an1, r1)
                        else:
                            tmsg = ("As the noose is being fitted, \u0002{0}\u0002's totem emits a brilliant flash of light. " +
                                    "When the villagers are able to see again, they discover that \u0002{1}\u0002 " +
                                    "has fallen over dead.").format(votee, target)
                        var.LOGGER.logMessage(tmsg.replace("\02", ""))
                        var.LOGGER.logBare(votee, "ACTIVATED DESPERATION TOTEM")
                        var.LOGGER.logBare(target, "DESPERATION TOTEM TARGET")
                        cli.msg(botconfig.CHANNEL, tmsg)
                        del_player(cli, target, True, end_game = False, killer_role = "shaman") # do not end game just yet, we have more killin's to do!
                # Other
                if votee in var.ROLES["jester"]:
                    var.JESTERS.append(votee)

                if var.ROLE_REVEAL:
                    rrole = var.get_reveal_role(votee)
                    an = "n" if rrole[0] in ('a', 'e', 'i', 'o', 'u') else ""
                    lmsg = random.choice(var.LYNCH_MESSAGES).format(votee, an, rrole)
                else:
                    lmsg = random.choice(var.LYNCH_MESSAGES_NO_REVEAL).format(votee)
            cli.msg(botconfig.CHANNEL, lmsg)
            var.LOGGER.logMessage(lmsg.replace("\02", ""))
            if aftermessage != None:
                cli.msg(botconfig.CHANNEL, aftermessage)
                var.LOGGER.logMessage(aftermessage.replace("\02", ""))
            if votee != None:
                var.LOGGER.logBare(votee, "LYNCHED")
            if del_player(cli, votee, True, killer_role = "villager"):
                transition_night(cli)
            break


@cmd('votes')
def show_votes(cli, nick, chan, rest):
    """Displays the voting statistics."""

    if var.PHASE in ("none", "join"):
        cli.notice(nick, "No game is currently running.")
        return

    if var.PHASE != 'day':
        cli.notice(nick, "Voting is only during the day.")
        return

    if (chan != nick and var.LAST_VOTES and var.VOTES_RATE_LIMIT and
            var.LAST_VOTES + timedelta(seconds=var.VOTES_RATE_LIMIT) >
            datetime.now()):
        cli.notice(nick, ('This command is rate-limited. Please wait a while '
                          'before using it again.'))
        return
    
    pl = var.list_players()

    if chan != nick and nick in pl:
        var.LAST_VOTES = datetime.now()

    if not var.VOTES.values():
        msg = nick+ ': No votes yet.'

        if nick in pl:
            var.LAST_VOTES = None  # reset
    else:
        votelist = ['{}: {} ({})'.format(votee,
                                         len(var.VOTES[votee]),
                                         ' '.join(var.VOTES[votee]))
                    for votee in var.VOTES.keys()]
        msg = '{}: {}'.format(nick, ', '.join(votelist))

    if chan == nick:
        pm(cli, nick, msg)
    elif nick not in pl and var.PHASE not in ("none", "join"):
        cli.notice(nick, msg)
    else:
        cli.msg(chan, msg)

    pl = var.list_players()
    avail = len(pl) - len(var.WOUNDED) - len(var.ASLEEP)
    votesneeded = avail // 2 + 1
    the_message = ('{}: \u0002{}\u0002 players, \u0002{}\u0002 votes '
                   'required to lynch, \u0002{}\u0002 players available to '
                   'vote.').format(nick, len(pl), votesneeded, avail)

    if chan == nick:
        pm(cli, nick, the_message)
    elif nick not in pl and var.PHASE not in ("none", "join"):
        cli.notice(nick, the_message)
    else:
        cli.msg(chan, the_message)


@pmcmd('votes')
def show_votes_pm(cli, nick, rest):
    show_votes(cli, nick, nick, rest)


def chk_traitor(cli):
    wcl = copy.copy(var.ROLES["wolf cub"])
    ttl = copy.copy(var.ROLES["traitor"])
    for wc in wcl:
        var.ROLES["wolf"].append(wc)
        var.ROLES["wolf cub"].remove(wc)
        var.LOGGER.logBare(wc, "GROW UP")
        pm(cli, wc, ('You have grown up into a wolf and vowed to take revenge for your dead parents!'))

    if len(var.ROLES["wolf"]) == 0:
        for tt in ttl:
            var.ROLES["wolf"].append(tt)
            var.ROLES["traitor"].remove(tt)
            var.LOGGER.logBare(tt, "TRANSFORM")
            pm(cli, tt, ('HOOOOOOOOOWL. You have become... a wolf!\n'+
                         'It is up to you to avenge your fallen leaders!'))

        # no message if wolf cub becomes wolf for now, may want to change that in future
        if len(var.ROLES["wolf"]) > 0:
            if var.ROLE_REVEAL:
                cli.msg(botconfig.CHANNEL, ('\u0002The villagers, during their celebrations, are '+
                                            'frightened as they hear a loud howl. The wolves are '+
                                            'not gone!\u0002'))
            var.LOGGER.logMessage(('The villagers, during their celebrations, are '+
                                   'frightened as they hear a loud howl. The wolves are '+
                                   'not gone!'))



def stop_game(cli, winner = ""):
    chan = botconfig.CHANNEL
    if var.DAY_START_TIME:
        now = datetime.now()
        td = now - var.DAY_START_TIME
        var.DAY_TIMEDELTA += td
    if var.NIGHT_START_TIME:
        now = datetime.now()
        td = now - var.NIGHT_START_TIME
        var.NIGHT_TIMEDELTA += td

    daymin, daysec = var.DAY_TIMEDELTA.seconds // 60, var.DAY_TIMEDELTA.seconds % 60
    nitemin, nitesec = var.NIGHT_TIMEDELTA.seconds // 60, var.NIGHT_TIMEDELTA.seconds % 60
    total = var.DAY_TIMEDELTA + var.NIGHT_TIMEDELTA
    tmin, tsec = total.seconds // 60, total.seconds % 60
    gameend_msg = ("Game lasted \u0002{0:0>2}:{1:0>2}\u0002. " +
                   "\u0002{2:0>2}:{3:0>2}\u0002 was day. " +
                   "\u0002{4:0>2}:{5:0>2}\u0002 was night. ").format(tmin, tsec,
                                                                     daymin, daysec,
                                                                     nitemin, nitesec)
    cli.msg(chan, gameend_msg)
    var.LOGGER.logMessage(gameend_msg.replace("\02", "")+"\n")
    var.LOGGER.logBare("DAY", "TIME", str(var.DAY_TIMEDELTA.seconds))
    var.LOGGER.logBare("NIGHT", "TIME", str(var.NIGHT_TIMEDELTA.seconds))
    var.LOGGER.logBare("GAME", "TIME", str(total.seconds))

    roles_msg = []

    lroles = list(var.ORIGINAL_ROLES.keys())
    lroles.remove("wolf")
    lroles.insert(0, "wolf")   # picky, howl consistency

    for role in lroles:
        if len(var.ORIGINAL_ROLES[role]) == 0 or role == var.DEFAULT_ROLE:
            continue
        playersinrole = copy.copy(var.ORIGINAL_ROLES[role])
        for i in range(0, len(playersinrole)):
            if playersinrole[i].startswith("(dced)"):  # don't care about it here
                playersinrole[i] = playersinrole[i][6:]
        if len(playersinrole) == 2:
            msg = "The {1} were \u0002{0[0]}\u0002 and \u0002{0[1]}\u0002."
            roles_msg.append(msg.format(playersinrole, var.plural(role)))
        elif len(playersinrole) == 1:
            roles_msg.append("The {1} was \u0002{0[0]}\u0002.".format(playersinrole,
                                                                      role))
        else:
            msg = "The {2} were {0}, and \u0002{1}\u0002."
            nickslist = ["\u0002"+x+"\u0002" for x in playersinrole[0:-1]]
            roles_msg.append(msg.format(", ".join(nickslist),
                                                  playersinrole[-1],
                                                  var.plural(role)))
    cli.msg(chan, " ".join(roles_msg))

    done = {}
    lovers = []
    for lover1, llist in var.ORIGINAL_LOVERS.items():
        for lover2 in llist:
            # check if already said the pairing
            if (lover1 in done and lover2 in done[lover1]) or (lover2 in done and lover1 in done[lover2]):
                continue
            lovers.append("\u0002{0}\u0002/\u0002{1}\u0002".format(lover1, lover2))
            if lover1 in done:
                done[lover1].append(lover2)
            else:
                done[lover1] = [lover2]
    if len(lovers) == 1 or len(lovers) == 2:
        cli.msg(chan, "The lovers were {0}.".format(" and ".join(lovers)))
    elif len(lovers) > 2:
        cli.msg(chan, "The lovers were {0}, and {1}".format(", ".join(lovers[0:-1]), lovers[-1]))

    plrl = {}
    winners = []
    for role,ppl in var.ORIGINAL_ROLES.items():
        if role in var.TEMPLATE_RESTRICTIONS.keys():
            continue
        for x in ppl:
            if x != None:
                if role == "amnesiac" and x in var.AMNESIACS:
                    plrl[x] = var.FINAL_ROLES[x]
                elif role != "amnesiac" and x in var.FINAL_ROLES: # role swap
                    plrl[x] = var.FINAL_ROLES[x]
                else:
                    plrl[x] = role
    for plr, rol in plrl.items():
        orol = rol # original role, since we overwrite rol in case of clone
        splr = plr # plr stripped of the (dced) bit at the front, since other dicts don't have that
        if plr.startswith("(dced)") and plr[6:] in var.DCED_PLAYERS.keys():
            acc = var.DCED_PLAYERS[plr[6:]]["account"]
            splr = plr[6:]
        elif plr in var.PLAYERS.keys():
            acc = var.PLAYERS[plr]["account"]
        else:
            acc = "*"  #probably fjoin'd fake

        if rol == "clone":
            # see if they became a different role
            if splr in var.FINAL_ROLES:
                rol = var.FINAL_ROLES[splr]

        won = False
        iwon = False
        # determine if this player's team won
        if rol in var.WOLFTEAM_ROLES:  # the player was wolf-aligned
            if winner == "wolves":
                won = True
        elif rol in var.TRUE_NEUTRAL_ROLES:
            # true neutral roles never have a team win (with exception of monsters), only individual wins
            if winner == "monsters" and rol == "monster":
                won = True
        elif rol in ("amnesiac", "vengeful ghost"):
            if var.DEFAULT_ROLE == "villager" and winner == "villagers":
                won = True
            elif var.DEFAULT_ROLE == "cultist" and winner == "wolves":
                won = True
        else:
            if winner == "villagers":
                won = True

        survived = var.list_players()
        if plr.startswith("(dced)"):
            # You get NOTHING! You LOSE! Good DAY, sir!
            won = False
            iwon = False
        elif rol == "fool" and "@" + splr == winner:
            iwon = True
        elif rol == "monster" and splr in survived and winner == "monsters":
            iwon = True
        elif splr in var.LOVERS and splr in survived:
            for lvr in var.LOVERS[splr]:
                if lvr in plrl:
                    lvrrol = plrl[lvr]
                elif ("(dced)" + lvr) in plrl:
                    lvrrol = plrl["(dced)" + lvr]
                if lvrrol == "clone" and lvr in var.FINAL_ROLES:
                    lvrrol = var.FINAL_ROLES[lvr]

                if lvr in survived and not winner.startswith("@") and winner != "monsters":
                    iwon = True
                    break
                elif lvr in survived and winner.startswith("@") and winner == "@" + lvr and var.LOVER_WINS_WITH_FOOL:
                    iwon = True
                    break
                elif lvr in survived and winner == "monsters" and lvrrol == "monster":
                    iwon = True
                    break
        if rol == "crazed shaman" or rol == "clone":
            # For clone, this means they ended game while being clone and not some other role
            if splr in survived and not winner.startswith("@") and winner != "monsters":
                iwon = True
        elif rol == "vengeful ghost":
            if not winner.startswith("@") and winner != "monsters":
                if won and splr in survived:
                    iwon = True
                elif splr in var.VENGEFUL_GHOSTS and var.VENGEFUL_GHOSTS[splr] == "villagers" and winner == "wolves":
                    won = True
                    iwon = True
                elif splr in var.VENGEFUL_GHOSTS and var.VENGEFUL_GHOSTS[splr] == "wolves" and winner == "villagers":
                    won = True
                    iwon = True
        elif rol == "lycan" or splr in var.LYCANS:
            if splr in var.LYCANS and winner == "wolves":
                won = True
            elif splr not in var.LYCANS and winner == "villagers":
                won = True
            else:
                won = False
            if not iwon:
                iwon = won and splr in survived
        elif rol == "jester" and splr in var.JESTERS:
            iwon = True
        elif not iwon:
            iwon = won and splr in survived  # survived, team won = individual win

        if acc != "*":
            var.update_role_stats(acc, orol, won, iwon)

        if won or iwon:
            winners.append(splr)

    size = len(survived) + len(var.DEAD)
    # Only update if someone actually won, "" indicates everyone died or abnormal game stop
    if winner != "":
        var.update_game_stats(size, winner)

        # spit out the list of winners
        winners.sort()
        if len(winners) == 1:
            cli.msg(chan, "The winner is \u0002{0}\u0002.".format(winners[0]))
        elif len(winners) == 2:
            cli.msg(chan, "The winners are \u0002{0}\u0002 and \u0002{1}\u0002.".format(winners[0], winners[1]))
        elif len(winners) > 2:
            nicklist = ["\u0002" + x + "\u0002" for x in winners[0:-1]]
            cli.msg(chan, "The winners are {0}, and \u0002{1}\u0002.".format(", ".join(nicklist), winners[-1]))

    reset_modes_timers(cli)

    # Set temporary phase to deal with disk lag
    var.PHASE = "writing files"

    var.LOGGER.saveToFile()
    reset(cli)

    # This must be after reset(cli)
    if var.AFTER_FLASTGAME:
        var.AFTER_FLASTGAME()
        var.AFTER_FLASTGAME = None
    if var.ADMIN_TO_PING:  # It was an flastgame
        cli.msg(chan, "PING! " + var.ADMIN_TO_PING)
        var.ADMIN_TO_PING = None

    return True

def chk_win(cli, end_game = True):
    """ Returns True if someone won """
    chan = botconfig.CHANNEL
    lpl = len(var.list_players())

    if var.PHASE == "join":
        if lpl == 0:
            #cli.msg(chan, "No more players remaining. Game ended.")
            reset_modes_timers(cli)
            reset(cli)
            return True
        return False

    lwolves = len(var.list_players(var.WOLFCHAT_ROLES))
    lrealwolves = len(var.list_players(var.WOLF_ROLES)) - len(var.ROLES["wolf cub"])
    if var.PHASE == "day":
        for p in var.WOUNDED:
            try:
                role = var.get_role(p)
                if role in var.WOLFCHAT_ROLES:
                    lwolves -= 1
                else:
                    lpl -= 1
            except KeyError:
                pass
        for p in var.ASLEEP:
            try:
                role = var.get_role(p)
                if role in var.WOLFCHAT_ROLES:
                    lwolves -= 1
                else:
                    lpl -= 1
            except KeyError:
                pass

    if lpl < 1:
        message = "Game over! There are no players remaining. Nobody wins."
        winner = ""
    elif lwolves == lpl / 2:
        if len(var.ROLES["monster"]) > 0:
            plural = "s" if len(var.ROLES["monster"]) > 1 else ""
            message = ("Game over! There are the same number of wolves as uninjured villagers. " +
                       "The wolves overpower the villagers but then get destroyed by the monster{0}, " +
                       "causing the monster{0} to win.").format(plural)
            winner = "monsters"
        else:
            message = ("Game over! There are the same number of wolves as " +
                      "uninjured villagers. The wolves overpower the villagers and win.")
            winner = "wolves"
    elif lwolves > lpl / 2:
        if len(var.ROLES["monster"]) > 0:
            plural = "s" if len(var.ROLES["monster"]) > 1 else ""
            message = ("Game over! There are more wolves than uninjured villagers. " +
                       "The wolves overpower the villagers but then get destroyed by the monster{0}, " +
                       "causing the monster{0} to win.").format(plural)
            winner = "monsters"
        else:
            message = ("Game over! There are more wolves than "+
                      "uninjured villagers. The wolves overpower the villagers and win.")
            winner = "wolves"
    elif lrealwolves == 0 and len(var.ROLES["traitor"]) == 0 and len(var.ROLES["wolf cub"]) == 0:
        if len(var.ROLES["monster"]) > 0:
            plural = "s" if len(var.ROLES["monster"]) > 1 else ""
            message = ("Game over! All the wolves are dead! As the villagers start preparing the BBQ, " +
                       "the monster{0} quickly kill{1} the remaining villagers, " +
                       "causing the monster{0} to win.").format(plural, "" if plural else "s")
            winner = "monsters"
        else:
            message = ("Game over! All the wolves are dead! The villagers " +
                      "chop them up, BBQ them, and have a hearty meal.")
            winner = "villagers"
    elif lrealwolves == 0:
        chk_traitor(cli)
        return chk_win(cli, end_game)
    else:
        return False
    if end_game:
        cli.msg(chan, message)
        var.LOGGER.logMessage(message)
        var.LOGGER.logBare(winner.upper(), "WIN")
        stop_game(cli, winner)
    return True

def del_player(cli, nick, forced_death = False, devoice = True, end_game = True, death_triggers = True, killer_role = ""):
    """
    Returns: False if one side won.
    arg: forced_death = True when lynched or when the seer/wolf both don't act
    """
    t = time.time()  #  time

    var.LAST_STATS = None # reset
    var.LAST_VOTES = None

    with var.GRAVEYARD_LOCK:
        if not var.GAME_ID or var.GAME_ID > t:
            #  either game ended, or a new game has started.
            return False
        cmode = []
        ret = True
        if nick != None and nick in var.list_players():
            nickrole = var.get_role(nick)
            nicktpls = var.get_templates(nick)
            var.del_player(nick)
            # handle roles that trigger on death
            # clone happens regardless of death_triggers being true or not
            if var.PHASE in ("night", "day"):
                clones = copy.copy(var.ROLES["clone"])
                for clone in clones:
                    if clone in var.CLONED:
                        target = var.CLONED[clone]
                        if nick == target and clone in var.CLONED:
                            # clone is cloning nick, so clone becomes nick's role
                            # clone does NOT get any of nick's templates (gunner/assassin/etc.)
                            del var.CLONED[clone]
                            var.ROLES["clone"].remove(clone)
                            if nickrole == "amnesiac":
                                # clone gets the amnesiac's real role
                                sayrole = var.FINAL_ROLES[nick]
                                var.FINAL_ROLES[clone] = sayrole
                                var.ROLES[sayrole].append(clone)
                            else:
                                var.ROLES[nickrole].append(clone)
                                var.FINAL_ROLES[clone] = nickrole
                                sayrole = nickrole
                            # if cloning time lord or vengeful ghost, say they are villager instead
                            if sayrole in ("time lord", "village elder"):
                                sayrole = "villager"
                            elif sayrole == "vengeful ghost":
                                sayrole = var.DEFAULT_ROLE
                            an = "n" if sayrole[0] in ("a", "e", "i", "o", "u") else ""
                            pm(cli, clone, "You are now a{0} \u0002{1}\u0002.".format(an, sayrole))
                            # if a clone is cloning a clone, clone who the old clone cloned
                            if nickrole == "clone" and nick in var.CLONED:
                                if var.CLONED[nick] == clone:
                                    pm(cli, clone, "It appears that \u0002{0}\u0002 was cloning you, so you are now stuck as a clone forever. How sad.".format(nick))
                                else:
                                    var.CLONED[clone] = var.CLONED[nick]
                                    pm(cli, clone, "You will now be cloning \u0002{0}\u0002 if they die.".format(var.CLONED[clone]))
                            elif nickrole in var.WOLFCHAT_ROLES:
                                wolves = var.list_players(var.WOLFCHAT_ROLES)
                                wolves.remove(clone) # remove self from list
                                for wolf in wolves:
                                    pm(cli, wolf, "\u0002{}\u0002 cloned \u0002{}\u0002 and has now become a wolf!".format(clone, nick))
                                if var.PHASE == "day":
                                    random.shuffle(wolves)
                                    for i, wolf in enumerate(wolves):
                                        wolfrole = var.get_role(wolf)
                                        cursed = ""
                                        if wolf in var.ROLES["cursed villager"]:
                                            cursed = "cursed "
                                        wolves[i] = "\u0002{0}\u0002 ({1}{2})".format(wolf, cursed, wolfrole)

                                    pm(cli, clone, "Wolves: " + ", ".join(wolves))

                if nickrole == "clone" and nick in var.CLONED:
                    del var.CLONED[nick]

            if death_triggers and var.PHASE in ("night", "day"):
                if nick in var.LOVERS:
                    others = copy.copy(var.LOVERS[nick])
                    del var.LOVERS[nick][:]
                    for other in others:
                        if other not in var.list_players():
                            continue # already died somehow
                        if nick not in var.LOVERS[other]:
                            continue
                        var.LOVERS[other].remove(nick)
                        if var.ROLE_REVEAL:
                            role = var.get_reveal_role(other)
                            an = "n" if role[0] in ("a", "e", "i", "o", "u") else ""
                            message = ("Saddened by the loss of their lover, \u0002{0}\u0002, " +
                                       "a{1} \u0002{2}\u0002, commits suicide.").format(other, an, role)
                        else:
                            message = "Saddened by the loss of their lover, \u0002{0}\u0002 commits suicide.".format(other)
                        cli.msg(botconfig.CHANNEL, message)
                        var.LOGGER.logMessage(message.replace("\02", ""))
                        var.LOGGER.logBare(other, "DEAD LOVER")
                        del_player(cli, other, True, end_game = False, killer_role = killer_role)
                if "assassin" in nicktpls:
                    if nick in var.TARGETED:
                        target = var.TARGETED[nick]
                        del var.TARGETED[nick]
                        if target != None and target in var.list_players():
                            if target in var.PROTECTED:
                                message = ("Before dying, \u0002{0}\u0002 quickly attempts to slit \u0002{1}\u0002's throat, " +
                                           "however {1}'s totem emits a brilliant flash of light, causing the attempt to miss.").format(nick, target)
                                cli.msg(botconfig.CHANNEL, message)
                                var.LOGGER.logMessage(message.replace("\02", ""))
                            elif target in var.GUARDED.values() and var.GAMEPHASE == "night":
                                for bg in var.ROLES["guardian angel"]:
                                    if bg in var.GUARDED and var.GUARDED[bg] == target:
                                        message = ("Before dying, \u0002{0}\u0002 quickly attempts to slit \u0002{1}\u0002's throat, " +
                                                   "however a guardian angel was on duty and able to foil the attempt.").format(nick, target)
                                        cli.msg(botconfig.CHANNEL, message)
                                        var.LOGGER.logMessage(message.replace("\02", ""))
                                        break
                                else:
                                    for ga in var.ROLES["bodyguard"]:
                                        if ga in var.GUARDED and var.GUARDED[ga] == target:
                                            message = ("Before dying, \u0002{0}\u0002 quickly attempts to slit \u0002{1}\u0002's throat, " +
                                                       "however \u0002{2}\u0002, a bodyguard, sacrificed their life to protect them.").format(nick, target, ga)
                                            cli.msg(botconfig.CHANNEL, message)
                                            var.LOGGER.logMessage(message.replace("\02", ""))
                                            del_player(cli, ga, True, end_game = False, killer_role = nickrole)
                                            break
                            else:
                                if var.ROLE_REVEAL:
                                    role = var.get_reveal_role(target)
                                    an = "n" if role[0] in ("a", "e", "i", "o", "u") else ""
                                    message = ("Before dying, \u0002{0}\u0002 quickly slits \u0002{1}\u0002's throat. " +
                                               "The village mourns the loss of a{2} \u0002{3}\u0002.").format(nick, target, an, role)
                                else:
                                    message = "Before dying, \u0002{0}\u0002 quickly slits \u0002{1}\u0002's throat.".format(nick, target)
                                cli.msg(botconfig.CHANNEL, message)
                                var.LOGGER.logMessage(message.replace("\02", ""))
                                var.LOGGER.logBare(target, "ASSASSINATED")
                                del_player(cli, target, True, end_game = False, killer_role = nickrole)

                if nickrole == "time lord":
                    if "DAY_TIME_LIMIT" not in var.ORIGINAL_SETTINGS:
                        var.ORIGINAL_SETTINGS["DAY_TIME_LIMIT"] = var.DAY_TIME_LIMIT
                    if "DAY_TIME_WARN" not in var.ORIGINAL_SETTINGS:
                        var.ORIGINAL_SETTINGS["DAY_TIME_WARN"] = var.DAY_TIME_WARN
                    if "SHORT_DAY_LIMIT" not in var.ORIGINAL_SETTINGS:
                        var.ORIGINAL_SETTINGS["SHORT_DAY_LIMIT"] = var.SHORT_DAY_LIMIT
                    if "SHORT_DAY_WARN" not in var.ORIGINAL_SETTINGS:
                        var.ORIGINAL_SETTINGS["SHORT_DAY_WARN"] = var.SHORT_DAY_WARN
                    if "NIGHT_TIME_LIMIT" not in var.ORIGINAL_SETTINGS:
                        var.ORIGINAL_SETTINGS["NIGHT_TIME_LIMIT"] = var.NIGHT_TIME_LIMIT
                    if "NIGHT_TIME_WARN" not in var.ORIGINAL_SETTINGS:
                        var.ORIGINAL_SETTINGS["NIGHT_TIME_WARN"] = var.NIGHT_TIME_WARN
                    var.DAY_TIME_LIMIT = var.TIME_LORD_DAY_LIMIT
                    var.DAY_TIME_WARN = var.TIME_LORD_DAY_WARN
                    var.SHORT_DAY_LIMIT = var.TIME_LORD_DAY_LIMIT
                    var.SHORT_DAY_WARN = var.TIME_LORD_DAY_WARN
                    var.NIGHT_TIME_LIMIT = var.TIME_LORD_NIGHT_LIMIT
                    var.NIGHT_TIME_WARN = var.TIME_LORD_NIGHT_WARN
                    cli.msg(botconfig.CHANNEL, ("Tick tock! Since the time lord has died, " +
                                                "day will now only last {0} seconds and night will now only " +
                                                "last {1} seconds!").format(var.TIME_LORD_DAY_LIMIT, var.TIME_LORD_NIGHT_LIMIT))
                if nickrole == "vengeful ghost":
                    if killer_role in var.WOLFTEAM_ROLES:
                        var.VENGEFUL_GHOSTS[nick] = "wolves"
                    else:
                        var.VENGEFUL_GHOSTS[nick] = "villagers"
                    pm(cli, nick, ("OOOooooOOOOooo! You are the \u0002vengeful ghost\u0002. It is now your job " +
                                   "to exact your revenge on the \u0002{0}\u0002 that killed you").format(var.VENGEFUL_GHOSTS[nick]))
                if nickrole == "wolf cub":
                    var.ANGRY_WOLVES = True
                if nickrole == "mad scientist":
                    # kills the 2 players adjacent to them in the original players listing (in order of !joining)
                    # if those players are already dead, nothing happens
                    index = var.ALL_PLAYERS.index(nick)
                    targets = []
                    target1 = var.ALL_PLAYERS[index - 1]
                    target2 = var.ALL_PLAYERS[index + 1 if index < len(var.ALL_PLAYERS) - 1 else 0]
                    if target1 in var.list_players():
                        if target2 in var.list_players():
                            if var.ROLE_REVEAL:
                                r1 = var.get_reveal_role(target1)
                                an1 = "n" if r1[0] in ("a", "e", "i", "o", "u") else ""
                                r2 = var.get_reveal_role(target2)
                                an2 = "n" if r2[0] in ("a", "e", "i", "o", "u") else ""
                                tmsg = ("\u0002{0}\u0002 throws " +
                                        "a potent chemical concoction into the crowd. \u0002{1}\u0002, " +
                                        "a{2} \u0002{3}\u0002, and \u0002{4}\u0002, a{5} \u0002{6}\u0002, " +
                                        "get hit by the chemicals and die.").format(nick, target1, an1, r1, target2, an2, r2)
                            else:
                                tmsg = ("\u0002{0}\u0002 throws " +
                                        "a potent chemical concoction into the crowd. \u0002{1}\u0002 " +
                                        "and \u0002{2}\u0002 get hit by the chemicals and die.").format(nick, target1, target2)
                            var.LOGGER.logMessage(tmsg.replace("\02", ""))
                            var.LOGGER.logBare(nick, "MAD SCIENTIST")
                            var.LOGGER.logBare(target1, "DIED FROM SCIENTIST")
                            var.LOGGER.logBare(target2, "DIED FROM SCIENTIST")
                            cli.msg(botconfig.CHANNEL, tmsg)
                            del_player(cli, target1, True, end_game = False, killer_role = "mad scientist")
                            del_player(cli, target2, True, end_game = False, killer_role = "mad scientist")
                        else:
                            if var.ROLE_REVEAL:
                                r1 = var.get_reveal_role(target1)
                                an1 = "n" if r1[0] in ("a", "e", "i", "o", "u") else ""
                                tmsg = ("\u0002{0}\u0002 throws " +
                                        "a potent chemical concoction into the crowd. \u0002{1}\u0002, " +
                                        "a{2} \u0002{3}\u0002 gets hit by the chemicals and dies.").format(nick, target1, an1, r1)
                            else:
                                tmsg = ("\u0002{0}\u0002 throws " +
                                        "a potent chemical concoction into the crowd. \u0002{1}\u0002 " +
                                        "gets hit by the chemicals and dies.").format(nick, target1)
                            var.LOGGER.logMessage(tmsg.replace("\02", ""))
                            var.LOGGER.logBare(nick, "MAD SCIENTIST")
                            var.LOGGER.logBare(target1, "DIED FROM SCIENTIST")
                            cli.msg(botconfig.CHANNEL, tmsg)
                            del_player(cli, target1, True, end_game = False, killer_role = "mad scientist")
                    else:
                        if target2 in var.list_players():
                            if var.ROLE_REVEAL:
                                r2 = var.get_reveal_role(target2)
                                an2 = "n" if r2[0] in ("a", "e", "i", "o", "u") else ""
                                tmsg = ("\u0002{0}\u0002 throws " +
                                        "a potent chemical concoction into the crowd. \u0002{1}\u0002, " +
                                        "a{2} \u0002{3}\u0002 gets hit by the chemicals and dies.").format(nick, target2, an2, r2)
                            else:
                                tmsg = ("\u0002{0}\u0002 throws " +
                                        "a potent chemical concoction into the crowd. \u0002{1}\u0002 " +
                                        "gets hit by the chemicals and dies.").format(nick, target2)
                            var.LOGGER.logMessage(tmsg.replace("\02", ""))
                            var.LOGGER.logBare(nick, "MAD SCIENTIST")
                            var.LOGGER.logBare(target2, "DIED FROM SCIENTIST")
                            cli.msg(botconfig.CHANNEL, tmsg)
                            del_player(cli, target2, True, end_game = False, killer_role = "mad scientist")
                        else:
                            tmsg = ("\u0002{0}\u0002 throws " +
                                    "a potent chemical concoction into the crowd. Thankfully, " +
                                    "nobody seems to have gotten hit.").format(nick)
                            var.LOGGER.logMessage(tmsg.replace("\02", ""))
                            var.LOGGER.logBare(nick, "MAD SCIENTIST")
                            cli.msg(botconfig.CHANNEL, tmsg)

            if devoice:
                cmode.append(("-v", nick))
            if var.PHASE == "join":
                # Died during the joining process as a person
                mass_mode(cli, cmode)
                return not chk_win(cli)
            if var.PHASE != "join":
                # Died during the game, so quiet!
                if not is_fake_nick(nick):
                    cmode.append(("+q", nick+"!*@*"))
                mass_mode(cli, cmode)
                if nick not in var.DEAD:
                    var.DEAD.append(nick)
                ret = not chk_win(cli, end_game)
            if var.PHASE in ("night", "day") and ret:
                # remove the player from variables if they're in there
                for a,b in list(var.KILLS.items()):
                    if b == nick:
                        del var.KILLS[a]
                    elif a == nick:
                        del var.KILLS[a]
                for x in (var.OBSERVED, var.HVISITED, var.GUARDED, var.TARGETED, var.LASTGUARDED, var.LASTGIVEN):
                    keys = list(x.keys())
                    for k in keys:
                        if k == nick:
                            del x[k]
                        elif x[k] == nick:
                            del x[k]
                if nick in var.DISCONNECTED:
                    del var.DISCONNECTED[nick]
            if var.PHASE == "day" and not forced_death and ret:  # didn't die from lynching
                if nick in var.VOTES.keys():
                    del var.VOTES[nick]  #  Delete other people's votes on the player
                for k in list(var.VOTES.keys()):
                    if nick in var.VOTES[k]:
                        var.VOTES[k].remove(nick)
                        if not var.VOTES[k]:  # no more votes on that person
                            del var.VOTES[k]
                        break # can only vote once

                if nick in var.WOUNDED:
                    var.WOUNDED.remove(nick)
                if nick in var.ASLEEP:
                    var.ASLEEP.remove(nick)
                chk_decision(cli)
            elif var.PHASE == "night" and ret:
                chk_nightdone(cli)
        return ret


def reaper(cli, gameid):
    # check to see if idlers need to be killed.
    var.IDLE_WARNED = []
    chan = botconfig.CHANNEL

    while gameid == var.GAME_ID:
        with var.GRAVEYARD_LOCK:
            # Terminate reaper when experiencing disk lag
            if var.PHASE == "writing files":
                return
            if var.WARN_IDLE_TIME or var.KILL_IDLE_TIME:  # only if enabled
                to_warn = []
                to_kill = []
                for nick in var.list_players():
                    lst = var.LAST_SAID_TIME.get(nick, var.GAME_START_TIME)
                    tdiff = datetime.now() - lst
                    if (tdiff > timedelta(seconds=var.WARN_IDLE_TIME) and
                                            nick not in var.IDLE_WARNED):
                        if var.WARN_IDLE_TIME:
                            to_warn.append(nick)
                        var.IDLE_WARNED.append(nick)
                        var.LAST_SAID_TIME[nick] = (datetime.now() -
                            timedelta(seconds=var.WARN_IDLE_TIME))  # Give them a chance
                    elif (tdiff > timedelta(seconds=var.KILL_IDLE_TIME) and
                        nick in var.IDLE_WARNED):
                        if var.KILL_IDLE_TIME:
                            to_kill.append(nick)
                    elif (tdiff < timedelta(seconds=var.WARN_IDLE_TIME) and
                        nick in var.IDLE_WARNED):
                        var.IDLE_WARNED.remove(nick)  # player saved himself from death
                for nck in to_kill:
                    if nck not in var.list_players():
                        continue
                    if var.ROLE_REVEAL:
                        cli.msg(chan, ("\u0002{0}\u0002 didn't get out of bed for a very long "+
                                       "time and has been found dead. The survivors bury "+
                                       "the \u0002{1}\u0002's body.").format(nck, var.get_reveal_role(nck)))
                    else:
                        cli.msg(chan, ("\u0002{0}\u0002 didn't get out of bed for a very long " +
                                       "time and has been found dead.").format(nck))
                    make_stasis(nck, var.IDLE_STASIS_PENALTY)
                    if not del_player(cli, nck, death_triggers = False):
                        return
                pl = var.list_players()
                x = [a for a in to_warn if a in pl]
                if x:
                    cli.msg(chan, ("{0}: \u0002You have been idling for a while. "+
                                   "Please say something soon or you "+
                                   "might be declared dead.\u0002").format(", ".join(x)))
            for dcedplayer in list(var.DISCONNECTED.keys()):
                _, timeofdc, what = var.DISCONNECTED[dcedplayer]
                if what == "quit" and (datetime.now() - timeofdc) > timedelta(seconds=var.QUIT_GRACE_TIME):
                    if var.ROLE_REVEAL:
                        cli.msg(chan, ("\02{0}\02 was mauled by wild animals and has died. It seems that "+
                                       "\02{1}\02 meat is tasty.").format(dcedplayer, var.get_reveal_role(dcedplayer)))
                    else:
                        cli.msg(chan, ("\u0002{0}\u0002 was mauled by wild animals and has died.").format(dcedplayer))
                    if var.PHASE != "join":
                        make_stasis(dcedplayer, var.PART_STASIS_PENALTY)
                    if not del_player(cli, dcedplayer, devoice = False, death_triggers = False):
                        return
                elif what == "part" and (datetime.now() - timeofdc) > timedelta(seconds=var.PART_GRACE_TIME):
                    if var.ROLE_REVEAL:
                        cli.msg(chan, ("\02{0}\02, a \02{1}\02, ate some poisonous berries "+
                                       "and has died.").format(dcedplayer, var.get_reveal_role(dcedplayer)))
                    else:
                        cli.msg(chan, ("\u0002{0}\u0002 ate some poisonous berries and has died.").format(dcedplayer))
                    if var.PHASE != "join":
                        make_stasis(dcedplayer, var.PART_STASIS_PENALTY)
                    if not del_player(cli, dcedplayer, devoice = False, death_triggers = False):
                        return
        time.sleep(10)



@cmd("")  # update last said
def update_last_said(cli, nick, chan, rest):
    if var.PHASE not in ("join", "none"):
        var.LAST_SAID_TIME[nick] = datetime.now()

    if var.PHASE not in ("none", "join"):
        var.LOGGER.logChannelMessage(nick, rest)

    fullstring = "".join(rest)
    if var.CARE_BOLD and BOLD in fullstring:
        if var.KILL_BOLD:
            cli.send("KICK {0} {1} :Using bold is not allowed".format(botconfig.CHANNEL, nick))
        else:
            cli.notice(nick, "Using bold in the channel is not allowed.")
    if var.CARE_COLOR and any(code in fullstring for code in ["\x03", "\x16", "\x1f" ]):
        if var.KILL_COLOR:
            cli.send("KICK {0} {1} :Using color is not allowed".format(botconfig.CHANNEL, nick))
        else:
            cli.notice(nick, "Using color in the channel is not allowed.")

@hook("join")
def on_join(cli, raw_nick, chan, acc="*", rname=""):
    nick,m,u,cloak = parse_nick(raw_nick)
    if nick != botconfig.NICK:
        if nick not in var.USERS.keys():
            var.USERS[nick] = dict(cloak=cloak,account=acc)
        else:
            var.USERS[nick]["cloak"] = cloak
            var.USERS[nick]["account"] = acc
    with var.GRAVEYARD_LOCK:
        if nick in var.DISCONNECTED.keys():
            clk = var.DISCONNECTED[nick][0]
            if cloak == clk:
                cli.mode(chan, "+v", nick, nick+"!*@*")
                del var.DISCONNECTED[nick]
                var.LAST_SAID_TIME[nick] = datetime.now()
                cli.msg(chan, "\02{0}\02 has returned to the village.".format(nick))
                for r,rlist in var.ORIGINAL_ROLES.items():
                    if "(dced)"+nick in rlist:
                        rlist.remove("(dced)"+nick)
                        rlist.append(nick)
                        break
                if nick in var.DCED_PLAYERS.keys():
                    var.PLAYERS[nick] = var.DCED_PLAYERS.pop(nick)
    if nick == botconfig.NICK:
        var.OPPED = False
    if nick == "ChanServ" and not var.OPPED:
        cli.msg("ChanServ", "op " + chan)


@cmd('goat')
def goat(cli, nick, chan, rest):
    """Use a goat to interact with anyone in the channel during the day."""

    if var.PHASE in ('none', 'join'):
        cli.notice(nick, 'No game is currently running.')
        return
    elif nick not in var.list_players() or nick in var.DISCONNECTED.keys():
        cli.notice(nick, 'You\'re not currently playing.')
        return

    if var.PHASE != 'day':
        cli.notice(nick, 'You can only do that in the day.')
        return

    if var.GOATED and nick not in var.SPECIAL_ROLES['goat herder']:
        cli.notice(nick, 'This can only be done once per day.')
        return

    ul = list(var.USERS.keys())
    ull = [x.lower() for x in ul]
    rest = re.split(' +', rest)[0].strip().lower()

    if not rest:
        cli.notice(nick, 'Not enough parameters.')
        return

    matches = 0

    for player in ull:
        if rest == player:
            victim = player
            break

        if player.startswith(rest):
            victim = player
            matches += 1
    else:
        if matches != 1:
            pm(cli, nick, '\x02{}\x02 is not in this channel.'.format(rest))
            return

    victim = ul[ull.index(victim)]
    goatact = random.choice(('kicks', 'headbutts'))

    cli.msg(chan, '\x02{}\x02\'s goat walks by and {} \x02{}\x02.'.format(
        nick, goatact, victim))

    var.LOGGER.logMessage('{}\'s goat walks by and {} {}.'.format(
        nick, goatact, victim))

    var.GOATED = True

<<<<<<< HEAD
=======
    
@cmd('fgoat', admin_only=True)
def fgoat(cli, nick, chan, rest):
    goatact = random.choice(['kicks', 'headbutts'])

    cli.msg(chan, '\x02{}\x02\'s goat walks by and {} \x02{}\x02.'.format(
        nick, goatact, rest))

    var.LOGGER.logMessage('{}\'s goat walks by and {} {}.'.format(
        nick, goatact, rest))
>>>>>>> 9216ef0c


@hook("nick")
def on_nick(cli, prefix, nick):
    prefix,u,m,cloak = parse_nick(prefix)
    chan = botconfig.CHANNEL

    if prefix in var.USERS:
        var.USERS[nick] = var.USERS.pop(prefix)

    if prefix == var.ADMIN_TO_PING:
        var.ADMIN_TO_PING = nick

    # for k,v in list(var.DEAD_USERS.items()):
        # if prefix == k:
            # var.DEAD_USERS[nick] = var.DEAD_USERS[k]
            # del var.DEAD_USERS[k]

    if prefix in var.list_players() and prefix not in var.DISCONNECTED.keys():
        r = var.ROLES[var.get_role(prefix)]
        r.append(nick)
        r.remove(prefix)
        tpls = var.get_templates(prefix)
        for t in tpls:
            var.ROLES[t].append(nick)
            var.ROLES[t].remove(prefix)

        if var.PHASE in ("night", "day"):
            # ALL_PLAYERS needs to keep its ordering for purposes of mad scientist
            var.ALL_PLAYERS[var.ALL_PLAYERS.index(prefix)] = nick
            for k,v in var.ORIGINAL_ROLES.items():
                if prefix in v:
                    var.ORIGINAL_ROLES[k].remove(prefix)
                    var.ORIGINAL_ROLES[k].append(nick)
                    break
            for k,v in list(var.PLAYERS.items()):
                if prefix == k:
                    var.PLAYERS[nick] = var.PLAYERS[k]
                    del var.PLAYERS[k]
            if prefix in var.GUNNERS.keys():
                var.GUNNERS[nick] = var.GUNNERS.pop(prefix)
            for dictvar in (var.HVISITED, var.OBSERVED, var.GUARDED, var.OTHER_KILLS, var.TARGETED, var.CLONED, var.LASTGUARDED, var.LASTGIVEN):
                kvp = []
                for a,b in dictvar.items():
                    if a == prefix:
                        a = nick
                    if b == prefix:
                        b = nick
                    kvp.append((a,b))
                dictvar.update(kvp)
                if prefix in dictvar.keys():
                    del dictvar[prefix]
            for dictvar in (var.VENGEFUL_GHOSTS, var.TOTEMS, var.FINAL_ROLES):
                if prefix in dictvar.keys():
                    dictvar[nick] = dictvar[prefix]
                    del dictvar[prefix]
            for dictvar in (var.KILLS, var.LOVERS, var.ORIGINAL_LOVERS):
                kvp = []
                for a,b in dictvar.items():
                    nl = []
                    for n in b:
                        if n == prefix:
                            n = nick
                        nl.append(n)
                    if a == prefix:
                        a = nick
                    kvp.append((a,nl))
                dictvar.update(kvp)
                if prefix in dictvar.keys():
                    del dictvar[prefix]
            if prefix in var.SEEN:
                var.SEEN.remove(prefix)
                var.SEEN.append(nick)
            if prefix in var.HEXED:
                var.HEXED.remove(prefix)
                var.HEXED.append(nick)
            if prefix in var.ASLEEP:
                var.ASLEEP.remove(prefix)
                var.ASLEEP.append(nick)
            if prefix in var.DESPERATE:
                var.DESPERATE.remove(prefix)
                var.DESPERATE.append(nick)
            if prefix in var.PROTECTED:
                var.PROTECTED.remove(prefix)
                var.PROTECTED.append(nick)
            if prefix in var.REVEALED:
                var.REVEALED.remove(prefix)
                var.REVEALED.append(nick)
            if prefix in var.SILENCED:
                var.SILENCED.remove(prefix)
                var.SILENCED.append(nick)
            if prefix in var.TOBESILENCED:
                var.TOBESILENCED.remove(prefix)
                var.TOBESILENCED.append(nick)
            if prefix in var.DYING:
                var.DYING.remove(prefix)
                var.DYING.append(nick)
            if prefix in var.REVEALED_MAYORS:
                var.REVEALED_MAYORS.remove(prefix)
                var.REVEALED_MAYORS.append(nick)
            if prefix in var.MATCHMAKERS:
                var.MATCHMAKERS.remove(prefix)
                var.MATCHMAKERS.append(nick)
            if prefix in var.HUNTERS:
                var.HUNTERS.remove(prefix)
                var.HUNTERS.append(nick)
            if prefix in var.SHAMANS:
                var.SHAMANS.remove(prefix)
                var.SHAMANS.append(nick)
            if prefix in var.LYCANS:
                var.LYCANS.remove(prefix)
                var.LYCANS.append(nick)
            if prefix in var.PASSED:
                var.PASSED.remove(prefix)
                var.PASSED.append(nick)
            if prefix in var.JESTERS:
                var.JESTERS.remove(prefix)
                var.JESTERS.append(nick)
            if prefix in var.AMNESIACS:
                var.AMNESIACS.remove(prefix)
                var.AMNESIACS.append(nick)
            while prefix in var.IMPATIENT:
                var.IMPATIENT.remove(prefix)
                var.IMPATIENT.append(nick)
            while prefix in var.PACIFISTS:
                var.PACIFISTS.remove(prefix)
                var.PACIFISTS.append(nick)
            if prefix in var.INFLUENTIAL:
                var.INFLUENTIAL.remove(prefix)
                var.INFLUENTIAL.append(nick)
            if prefix in var.LYCANTHROPES:
                var.LYCANTHROPES.remove(prefix)
                var.LYCANTHROPES.append(nick)
            if prefix in var.TOBELYCANTHROPES:
                var.TOBELYCANTHROPES.remove(prefix)
                var.TOBELYCANTHROPES.append(nick)
            if prefix in var.LUCKY:
                var.LUCKY.remove(prefix)
                var.LUCKY.append(nick)
            if prefix in var.TOBELUCKY:
                var.TOBELUCKY.remove(prefix)
                var.TOBELUCKY.append(nick)
            if prefix in var.DISEASED:
                var.DISEASED.remove(prefix)
                var.DISEASED.append(nick)
            if prefix in var.TOBEDISEASED:
                var.TOBEDISEASED.remove(prefix)
                var.TOBEDISEASED.append(nick)
            if prefix in var.RETRIBUTION:
                var.RETRIBUTION.remove(prefix)
                var.RETRIBUTION.append(nick)
            if prefix in var.MISDIRECTED:
                var.MISDIRECTED.remove(prefix)
                var.MISDIRECTED.append(nick)
            if prefix in var.TOBEMISDIRECTED:
                var.TOBEMISDIRECTED.remove(prefix)
                var.TOBEMISDIRECTED.append(nick)
            if prefix in var.EXCHANGED:
                var.EXCHANGED.remove(prefix)
                var.EXCHANGED.append(nick)
            if prefix in var.TOBEEXCHANGED:
                var.TOBEEXCHANGED.remove(prefix)
                var.TOBEEXCHANGED.append(nick)
            with var.GRAVEYARD_LOCK:  # to be safe
                if prefix in var.LAST_SAID_TIME.keys():
                    var.LAST_SAID_TIME[nick] = var.LAST_SAID_TIME.pop(prefix)
                if prefix in var.IDLE_WARNED:
                    var.IDLE_WARNED.remove(prefix)
                    var.IDLE_WARNED.append(nick)

        if var.PHASE == "day":
            if prefix in var.WOUNDED:
                var.WOUNDED.remove(prefix)
                var.WOUNDED.append(nick)
            if prefix in var.INVESTIGATED:
                var.INVESTIGATED.remove(prefix)
                var.INVESTIGATED.append(prefix)
            if prefix in var.VOTES:
                var.VOTES[nick] = var.VOTES.pop(prefix)
            for v in var.VOTES.values():
                if prefix in v:
                    v.remove(prefix)
                    v.append(nick)

    # Check if he was DC'ed
    if var.PHASE in ("night", "day"):
        with var.GRAVEYARD_LOCK:
            if nick in var.DISCONNECTED.keys():
                clk = var.DISCONNECTED[nick][0]
                if cloak == clk:
                    cli.mode(chan, "+v", nick, nick+"!*@*")
                    del var.DISCONNECTED[nick]

                    cli.msg(chan, ("\02{0}\02 has returned to "+
                                   "the village.").format(nick))

def leave(cli, what, nick, why=""):
    nick, _, _, cloak = parse_nick(nick)

    if what == "part" and why != botconfig.CHANNEL: return

    if why and why == botconfig.CHANGING_HOST_QUIT_MESSAGE:
        return
    if var.PHASE == "none":
        return
    if nick in var.PLAYERS:
        # must prevent double entry in var.ORIGINAL_ROLES
        for r,rlist in var.ORIGINAL_ROLES.items():
            if nick in rlist:
                var.ORIGINAL_ROLES[r].remove(nick)
                var.ORIGINAL_ROLES[r].append("(dced)"+nick)
                break
        var.DCED_PLAYERS[nick] = var.PLAYERS.pop(nick)
    if nick not in var.list_players() or nick in var.DISCONNECTED.keys():
        return

    #  the player who just quit was in the game
    killplayer = True
    if what == "part" and (not var.PART_GRACE_TIME or var.PHASE == "join"):
        if var.ROLE_REVEAL:
            msg = ("\02{0}\02, a \02{1}\02, ate some poisonous berries and has "+
                   "died.").format(nick, var.get_reveal_role(nick))
        else:
            msg = ("\02{0}\02 at some poisonous berries and has died.").format(nick)
    elif what == "quit" and (not var.QUIT_GRACE_TIME or var.PHASE == "join"):
        if var.ROLE_REVEAL:
            msg = ("\02{0}\02 was mauled by wild animals and has died. It seems that "+
                   "\02{1}\02 meat is tasty.").format(nick, var.get_reveal_role(nick))
        else:
            msg = ("\02{0}\02 was mauled by wild animals and has died.").format(nick)
    elif what != "kick":
        msg = "\u0002{0}\u0002 has gone missing.".format(nick)
        killplayer = False
    else:
        if var.ROLE_REVEAL:
            msg = ("\02{0}\02 died due to falling off a cliff. The "+
                   "\02{1}\02 is lost to the ravine forever.").format(nick, var.get_reveal_role(nick))
        else:
            msg = ("\02{0}\02 died due to falling off a cliff.").format(nick)
        make_stasis(nick, var.LEAVE_STASIS_PENALTY)
    cli.msg(botconfig.CHANNEL, msg)
    var.LOGGER.logMessage(msg.replace("\02", ""))
    if killplayer:
        del_player(cli, nick, death_triggers = False)
    else:
        var.DISCONNECTED[nick] = (cloak, datetime.now(), what)

#Functions decorated with hook do not parse the nick by default
hook("part")(lambda cli, nick, *rest: leave(cli, "part", nick, rest[0]))
hook("quit")(lambda cli, nick, *rest: leave(cli, "quit", nick, rest[0]))
hook("kick")(lambda cli, nick, *rest: leave(cli, "kick", rest[1]))


@cmd("quit", "leave")
def leave_game(cli, nick, chan, rest):
    """Quits the game."""
    if var.PHASE == "none":
        cli.notice(nick, "No game is currently running.")
        return
    elif var.PHASE == "join":
        lpl = len(var.list_players()) - 1

        if lpl == 0:
            population = (" No more players remaining.")
        else:
            population = (" New player count: \u0002{0}\u0002").format(lpl)
    else:
        population = ""
    if nick not in var.list_players() or nick in var.DISCONNECTED.keys():  # not playing
        cli.notice(nick, "You're not currently playing.")
        return
    if var.ROLE_REVEAL:
        cli.msg(botconfig.CHANNEL, ("\02{0}\02, a \02{1}\02, has died of an unknown disease.{2}").format(nick, var.get_reveal_role(nick), population))
        var.LOGGER.logMessage(("{0}, a {1}, has died of an unknown disease.").format(nick, var.get_reveal_role(nick)))
    else:
        cli.msg(botconfig.CHANNEL, ("\02{0}\02 has died of an unknown disease.{1}").format(nick, population))
        var.LOGGER.logMessage(("{0} has died of an unknown disease.").format(nick))
    if var.PHASE != "join":
        make_stasis(nick, var.LEAVE_STASIS_PENALTY)

    del_player(cli, nick, death_triggers = False)

def begin_day(cli):
    chan = botconfig.CHANNEL

    # Reset nighttime variables
    var.GAMEPHASE = "day"
    var.KILLS = {}  # nicknames of kill victims (wolves only)
    var.OTHER_KILLS = {} # other kill victims (hunter/vengeful ghost/death totem)
    var.KILLER = ""  # nickname of who chose the victim
    var.SEEN = []  # list of seers/oracles/augurs that have had visions
    var.HEXED = [] # list of hags that have silenced others
    var.SHAMANS = [] # list of shamans/crazed shamans that have acted
    var.OBSERVED = {}  # those whom werecrows/sorcerers have observed
    var.HVISITED = {} # those whom harlots have visited
    var.GUARDED = {}  # this whom bodyguards/guardian angels have guarded
    var.PASSED = [] # hunters that have opted not to kill
    var.STARTED_DAY_PLAYERS = len(var.list_players())
    var.SILENCED = copy.copy(var.TOBESILENCED)
    var.LYCANTHROPES = copy.copy(var.TOBELYCANTHROPES)
    var.LUCKY = copy.copy(var.TOBELUCKY)
    var.DISEASED = copy.copy(var.TOBEDISEASED)
    var.MISDIRECTED = copy.copy(var.TOBEMISDIRECTED)
    var.EXCHANGED = copy.copy(var.TOBEEXCHANGED)

    msg = ("The villagers must now vote for whom to lynch. "+
           'Use "{0}lynch <nick>" to cast your vote. {1} votes '+
           'are required to lynch.').format(botconfig.CMD_CHAR, len(var.list_players()) // 2 + 1)
    cli.msg(chan, msg)
    var.LOGGER.logMessage(msg)
    var.LOGGER.logBare("DAY", "BEGIN")

    var.DAY_ID = time.time()
    if var.DAY_TIME_WARN > 0:
        if var.STARTED_DAY_PLAYERS <= var.SHORT_DAY_PLAYERS:
            t1 = threading.Timer(var.SHORT_DAY_WARN, hurry_up, [cli, var.DAY_ID, False])
            l = var.SHORT_DAY_WARN
        else:
            t1 = threading.Timer(var.DAY_TIME_WARN, hurry_up, [cli, var.DAY_ID, False])
            l = var.DAY_TIME_WARN
        var.TIMERS["day_warn"] = (t1, var.DAY_ID, l)
        t1.daemon = True
        t1.start()

    if var.DAY_TIME_LIMIT > 0:  # Time limit enabled
        if var.STARTED_DAY_PLAYERS <= var.SHORT_DAY_PLAYERS:
            t2 = threading.Timer(var.SHORT_DAY_LIMIT, hurry_up, [cli, var.DAY_ID, True])
            l = var.SHORT_DAY_LIMIT
        else:
            t2 = threading.Timer(var.DAY_TIME_LIMIT, hurry_up, [cli, var.DAY_ID, True])
            l = var.DAY_TIME_LIMIT
        var.TIMERS["day"] = (t2, var.DAY_ID, l)
        t2.daemon = True
        t2.start()

def night_warn(cli, gameid):
    if gameid != var.NIGHT_ID:
        return

    if var.PHASE == "day":
        return

    cli.msg(botconfig.CHANNEL, ("\02A few villagers awake early and notice it " +
                                "is still dark outside. " +
                                "The night is almost over and there are " +
                                "still whispers heard in the village.\02"))

def transition_day(cli, gameid=0):
    if gameid:
        if gameid != var.NIGHT_ID:
            return
    var.NIGHT_ID = 0

    if var.PHASE == "day":
        return

    var.PHASE = "day"
    var.GOATED = False
    chan = botconfig.CHANNEL

    # In case people didn't act at night, clear appropriate variables
    if len(var.SHAMANS) < len(var.ROLES["shaman"] + var.ROLES["crazed shaman"]):
        for shaman in var.ROLES["shaman"]:
            if shaman not in var.SHAMANS:
                var.LASTGIVEN[shaman] = None
        for shaman in var.ROLES["crazed shaman"]:
            if shaman not in var.SHAMANS:
                var.LASTGIVEN[shaman] = None

    # bodyguard doesn't have restrictions, but being checked anyway since both GA and bodyguard use var.GUARDED
    if len(var.GUARDED.keys()) < len(var.ROLES["bodyguard"] + var.ROLES["guardian angel"]):
        for gangel in var.ROLES["guardian angel"]:
            if gangel not in var.GUARDED:
                var.LASTGUARDED[gangel] = None

    # Select a random target for vengeful ghost if they didn't kill
    wolves = var.list_players(var.WOLFTEAM_ROLES)
    villagers = var.list_players()
    for wolf in wolves:
        villagers.remove(wolf)
    for ghost, target in var.VENGEFUL_GHOSTS.items():
        if ghost not in var.OTHER_KILLS:
            if target == "wolves":
                var.OTHER_KILLS[ghost] = random.choice(wolves)
            else:
                var.OTHER_KILLS[ghost] = random.choice(villagers)

    # Reset daytime variables
    var.VOTES = {}
    var.INVESTIGATED = []
    var.WOUNDED = []
    var.DAY_START_TIME = datetime.now()
    var.DAY_COUNT += 1
    var.FIRST_DAY = (var.DAY_COUNT == 1)
    havetotem = copy.copy(var.LASTGIVEN)

    if (not len(var.SEEN)+len(var.KILLS)+len(var.OBSERVED) # neither seer nor wolf acted
            and not var.START_WITH_DAY and var.FIRST_NIGHT and (var.ROLES["seer"] or var.ROLES["oracle"] or var.ROLES["augur"]) and not botconfig.DEBUG_MODE):
        cli.msg(botconfig.CHANNEL, "\02The wolves all die of a mysterious plague.\02")
        for x in var.ROLES["traitor"] + var.list_players(var.WOLF_ROLES):
            if not del_player(cli, x, True, death_triggers = False):
                return

    td = var.DAY_START_TIME - var.NIGHT_START_TIME
    var.NIGHT_START_TIME = None
    var.NIGHT_TIMEDELTA += td
    min, sec = td.seconds // 60, td.seconds % 60

    found = {}
    for v in var.KILLS.values():
        if var.ANGRY_WOLVES:
            for p in v:
                if p in found:
                    found[p] += 1
                else:
                    found[p] = 1
        else:
            if v in found:
                found[v] += 1
            else:
                found[v] = 1

    maxc = 0
    victims = []
    killers = {} # dict of victim: list of killers (for retribution totem)
    bywolves = set() # wolves targeted, others may have as well (needed for harlot visit and maybe other things)
    onlybywolves = set() # wolves and nobody else targeted (needed for lycan)
    dups = []
    for v, c in found.items():
        if c > maxc:
            maxc = c
            dups = [v]
        elif c == maxc:
            dups.append(v)

    if maxc and dups:
        victim = random.choice(dups)
        victims.append(victim)
        bywolves.add(victim)
        onlybywolves.add(victim)
        if victim in killers:
            killers[victim].append("@wolves") # special key to let us know to randomly select a wolf
        else:
            killers[victim] = ["@wolves"]

    if victims and var.ANGRY_WOLVES:
        # they got a 2nd kill
        del found[victims[0]]
        maxc = 0
        dups = []
        for v, c in found.items():
            if c > maxc:
                maxc = c
                dups = [v]
            elif c == maxc:
                dups.append(v)
        if maxc and dups:
            victim = random.choice(dups)
            victims.append(victim)
            bywolves.add(victim)
            onlybywolves.add(victim)
            if victim in killers:
                killers[victim].append("@wolves") # special key to let us know to randomly select a wolf
            else:
                killers[victim] = ["@wolves"]

    for monster in var.ROLES["monster"]:
        if monster in victims:
            victims.remove(monster)
            bywolves.discard(monster)
            onlybywolves.discard(monster)

    wolfghostvictims = []
    for ghost, target in var.VENGEFUL_GHOSTS.items():
        if target == "villagers":
            victim = var.OTHER_KILLS[ghost]
            if victim in killers:
                killers[victim].append(ghost)
            else:
                killers[victim] = [ghost]
            if victim not in var.DYING: # wolf ghost killing ghost will take precedence over everything except death totem and elder
                wolfghostvictims.append(victim)

    for k, d in var.OTHER_KILLS.items():
        victims.append(d)
        onlybywolves.discard(d)
        if d in killers:
            killers[d].append(k)
        else:
            killers[d] = [k]
    for d in var.DYING:
        victims.append(d)
        onlybywolves.discard(d)
        for s, v in var.LASTGIVEN.items():
            if v == d and var.TOTEMS[s] == "death":
                if d in killers:
                    killers[d].append(s)
                else:
                    killers[d] = [s]
    victims_set = set(victims) # remove duplicates
    victims_set.discard(None) # in the event that ever happens
    victims = []
    vappend = []
    # Ensures that special events play for bodyguard and harlot-visiting-victim so that kill can
    # be correctly attributed to wolves (for vengeful ghost lover), and that any gunner events
    # can play. Harlot visiting wolf doesn't play special events if they die via other means since
    # that assumes they die en route to the wolves (and thus don't shoot/give out gun/etc.)
    for v in victims_set:
        if v in var.ROLES["bodyguard"] and var.GUARDED.get(v) in victims_set:
            vappend.append(v)
        elif v in var.ROLES["harlot"] and var.HVISITED.get(v) in victims_set:
            vappend.append(v)
        else:
            victims.append(v)
    prevlen = var.MAX_PLAYERS + 10
    while len(vappend) > 0:
        if len(vappend) == prevlen:
            # have a circular dependency, try to break it by appending the next value
            v = vappend[0]
            vappend.remove(v)
            victims.append(v)
            continue

        prevlen = len(vappend)
        for v in copy.copy(vappend):
            if v in var.ROLES["bodyguard"] and var.GUARDED.get(v) not in vappend:
                vappend.remove(v)
                victims.append(v)
            elif v in var.ROLES["harlot"] and var.HVISITED.get(v) not in vappend:
                vappend.remove(v)
                victims.append(v)

    # Select a random target for assassin that isn't already going to die if they didn't target
    pl = var.list_players()
    for ass in var.ROLES["assassin"]:
        if ass not in var.TARGETED and ass not in var.SILENCED:
            ps = pl[:]
            ps.remove(ass)
            for victim in victims:
                if victim in ps:
                    ps.remove(victim)
            if len(ps) > 0:
                target = random.choice(ps)
                var.TARGETED[ass] = target
                pm(cli, ass, "Because you forgot to select a target at night, you are now targeting \u0002{0}\u0002.".format(target))

    message = [("Night lasted \u0002{0:0>2}:{1:0>2}\u0002. It is now daytime. "+
               "The villagers awake, thankful for surviving the night, "+
               "and search the village... ").format(min, sec)]

    # This needs to go down here since having them be their night value matters above
    var.ANGRY_WOLVES = False
    var.DISEASED_WOLVES = False

    dead = []
    for crow, target in iter(var.OBSERVED.items()):
        if crow not in var.ROLES["werecrow"]:
            continue
        if ((target in list(var.HVISITED.keys()) and var.HVISITED[target]) or  # if var.HVISITED[target] is None, harlot visited self
            target in var.SEEN or target in var.SHAMANS or (target in list(var.GUARDED.keys()) and var.GUARDED[target])):
            pm(cli, crow, ("As the sun rises, you conclude that \u0002{0}\u0002 was not in "+
                          "bed all night, and you fly back to your house.").format(target))
        else:
            pm(cli, crow, ("As the sun rises, you conclude that \u0002{0}\u0002 was sleeping "+
                          "all night long, and you fly back to your house.").format(target))

    vlist = copy.copy(victims)
    novictmsg = True
    for victim in vlist:
        if victim in var.PROTECTED and victim not in var.DYING:
            message.append(("\u0002{0}\u0002 was attacked last night, but their totem " +
                            "emitted a brilliant flash of light, blinding the attacker and " +
                            "allowing them to escape.").format(victim))
            novictmsg = False
        elif victim in var.GUARDED.values() and victim not in var.DYING:
            for gangel in var.ROLES["guardian angel"]:
                if var.GUARDED.get(gangel) == victim:
                    message.append(("\u0002{0}\u0002 was attacked last night, but luckily, the guardian angel was on duty.").format(victim))
                    novictmsg = False
                    break
            else:
                for bodyguard in var.ROLES["bodyguard"]:
                    if var.GUARDED.get(bodyguard) == victim:
                        dead.append(bodyguard)
                        message.append(("\u0002{0}\u0002 sacrificed their life to guard that of another.").format(bodyguard))
                        novictmsg = False
                        break
        elif victim in var.ROLES["harlot"] and var.HVISITED.get(victim) and victim not in var.DYING and victim not in dead:
            if victim in onlybywolves:
                message.append("The wolves' selected victim was a harlot, who was not at home last night.")
                novictmsg = False
            bywolves.discard(victim)
            onlybywolves.discard(victim)
        elif (victim in var.ROLES["lycan"] or victim in var.LYCANTHROPES) and victim in onlybywolves:
            message.append("A chilling howl was heard last night, it appears there is another werewolf in our midst!")
            pm(cli, victim, 'HOOOOOOOOOWL. You have become... a wolf!')
            vrole = var.get_role(victim)
            var.ROLES[vrole].remove(victim)
            var.ROLES["wolf"].append(victim)
            var.LYCANS.append(victim)
            wolves = var.list_players(var.WOLFCHAT_ROLES)
            random.shuffle(wolves)
            wolves.remove(victim)  # remove self from list
            for i, wolf in enumerate(wolves):
                pm(cli, wolf, "\u0002{0}\u0002 is now a wolf!".format(victim))
                role = var.get_role(wolf)
                cursed = ""
                if wolf in var.ROLES["cursed villager"]:
                    cursed = "cursed "
                wolves[i] = "\u0002{0}\u0002 ({1}{2})".format(wolf, cursed, role)

            pm(cli, victim, "Wolves: " + ", ".join(wolves))
            novictmsg = False
        elif victim not in dead: # not already dead via some other means
            if victim in var.RETRIBUTION:
                loser = random.choice(killers[victim])
                if loser == "@wolves":
                    wolves = var.list_players(var.WOLF_ROLES)
                    for crow in var.ROLES["werecrow"]:
                        if crow in var.OBSERVED:
                            wolves.remove(crow)
                    loser = random.choice(wolves)
                if loser in var.VENGEFUL_GHOSTS.keys():
                    # mark ghost as being unable to kill any more
                    var.VENGEFUL_GHOSTS[loser] = "!" + var.VENGEFUL_GHOSTS[loser]
                    message.append(("\u0002{0}\u0002's totem emitted a brilliant flash of light last night. " +
                                    "It appears that \u0002{1}\u0002's spirit was driven away by the flash.").format(victim, loser))
                else:
                    dead.append(loser)
                    if var.ROLE_REVEAL:
                        role = var.get_reveal_role(loser)
                        an = "n" if role[0] in ("a", "e", "i", "o", "u") else ""
                        message.append(("\u0002{0}\u0002's totem emitted a brilliant flash of light last night. " +
                                        "The dead body of \u0002{1}\u0002, a{2} \u0002{3}\u0002, was found at the scene.").format(victim, loser, an, role))
                    else:
                        message.append(("\u0002{0}\u0002's totem emitted a brilliant flash of light last night. " +
                                        "The dead body of \u0002{1}\u0002 was found at the scene.").format(victim, loser))
                var.LOGGER.logBare(loser, "RETRIBUTION")
            if var.ROLE_REVEAL:
                role = var.get_reveal_role(victim)
                an = "n" if role[0] in ("a", "e", "i", "o", "u") else ""
                message.append(("The dead body of \u0002{0}\u0002, a{1} \u0002{2}\u0002, is found. " +
                                "Those remaining mourn the tragedy.").format(victim, an, role))
            else:
                message.append(("The dead body of \u0002{0}\u0002 is found. " +
                                "Those remaining mourn the tragedy.").format(victim))
            dead.append(victim)
            var.LOGGER.logBare(victim, "KILLED")
            if random.random() < 1/50:
                message.append(random.choice(
                    ["https://i.imgur.com/nO8rZ.gif",
                    "https://i.imgur.com/uGVfZ.gif",
                    "https://i.imgur.com/mUcM09n.gif",
                    "https://i.imgur.com/P7TEGyQ.gif",
                    "https://i.imgur.com/b8HAvjL.gif",
                    "https://i.imgur.com/PIIfL15.gif"]
                    ))
            
            if victim in var.HVISITED.values() and victim in bywolves:  #  victim was visited by some harlot and victim was attacked by wolves
                for hlt in var.HVISITED.keys():
                    if var.HVISITED[hlt] == victim:
                        message.append(("\02{0}\02, a \02harlot\02, made the unfortunate mistake of "+
                                        "visiting the victim's house last night and is "+
                                        "now dead.").format(hlt))
                        bywolves.add(hlt)
                        onlybywolves.add(hlt)
                        dead.append(hlt)

    if novictmsg and len(dead) == 0:
        message.append(random.choice(var.NO_VICTIMS_MESSAGES) + " All villagers, however, have survived.")

    for harlot in var.ROLES["harlot"]:
        if var.HVISITED.get(harlot) in var.list_players(var.WOLF_ROLES) and harlot not in dead:
            message.append(("\02{0}\02, a \02harlot\02, made the unfortunate mistake of "+
                            "visiting a wolf's house last night and is "+
                            "now dead.").format(harlot))
            bywolves.add(harlot)
            onlybywolves.add(harlot)
            dead.append(harlot)
    for bodyguard in var.ROLES["bodyguard"]:
        if var.GUARDED.get(bodyguard) in var.list_players(var.WOLF_ROLES) and bodyguard not in dead:
            bywolves.add(bodyguard)
            onlybywolves.add(bodyguard)
            r = random.random()
            if r < var.BODYGUARD_DIES_CHANCE:
                if var.ROLE_REVEAL:
                    message.append(("\02{0}\02, a \02bodyguard\02, "+
                                    "made the unfortunate mistake of guarding a wolf "+
                                    "last night, and is now dead.").format(bodyguard))
                else:
                    message.append(("\02{0}\02 "+
                                    "made the unfortunate mistake of guarding a wolf "+
                                    "last night, and is now dead.").format(bodyguard))
                var.LOGGER.logBare(bodyguard, "KILLEDWHENGUARDINGWOLF")
                dead.append(bodyguard)
    for gangel in var.ROLES["guardian angel"]:
        if var.GUARDED.get(gangel) in var.list_players(var.WOLF_ROLES) and gangel not in dead:
            bywolves.add(gangel)
            onlybywolves.add(gangel)
            r = random.random()
            if r < var.GUARDIAN_ANGEL_DIES_CHANCE:
                if var.ROLE_REVEAL:
                    message.append(("\02{0}\02, a \02guardian angel\02, "+
                                    "made the unfortunate mistake of guarding a wolf "+
                                    "last night, and is now dead.").format(gangel))
                else:
                    message.append(("\02{0}\02 "+
                                    "made the unfortunate mistake of guarding a wolf "+
                                    "last night, and is now dead.").format(gangel))
                var.LOGGER.logBare(gangel, "KILLEDWHENGUARDINGWOLF")
                dead.append(gangel)

    for victim in list(dead):
        if victim in var.GUNNERS.keys() and var.GUNNERS[victim] > 0 and victim in bywolves:
            if random.random() < var.GUNNER_KILLS_WOLF_AT_NIGHT_CHANCE:
                wc = var.ROLES["werecrow"][:]
                for crow in wc:
                    if crow in var.OBSERVED.keys():
                        wc.remove(crow)
                # don't kill off werecrows that observed
                deadwolf = random.choice(var.ROLES["wolf"]+var.ROLES["wolf cub"]+wc)
                if deadwolf not in dead:
                    if var.ROLE_REVEAL:
                        message.append(("Fortunately, \02{0}\02 had bullets and "+
                                        "\02{1}\02, a \02{2}\02, was shot dead.").format(victim, deadwolf, var.get_reveal_role(deadwolf)))
                    else:
                        message.append(("Fortunately, \02{0}\02 had bullets and "+
                                        "\02{1}\02 was shot dead.").format(victim, deadwolf))
                    var.LOGGER.logBare(deadwolf, "KILLEDBYGUNNER")
                    dead.append(deadwolf)
                    var.GUNNERS[victim] -= 1 # deduct the used bullet

    for victim in dead:
        print("bywolves = {0}, diseased = {1}".format(victim in bywolves, victim in var.DISEASED))
        if victim in bywolves and victim in var.DISEASED:
            var.DISEASED_WOLVES = True

        if var.WOLF_STEALS_GUN and victim in bywolves and victim in var.GUNNERS.keys() and var.GUNNERS[victim] > 0:
            # victim has bullets
            while True:
                guntaker = random.choice(var.list_players(var.WOLFCHAT_ROLES))  # random looter
                if guntaker not in dead:
                    break
            numbullets = var.GUNNERS[victim]
            var.WOLF_GUNNERS[guntaker] = 1  # transfer bullets a wolf
            mmsg = ("While searching {0}'s belongings, You found " +
                    "a gun loaded with 1 silver bullet! " +
                    "You may only use it during the day. " +
                    "If you shoot at a wolf, you will intentionally miss. " +
                    "If you shoot a villager, it is likely that they will be injured.")
            mmsg = mmsg.format(victim)
            pm(cli, guntaker, mmsg)
            var.GUNNERS[victim] = 0  # just in case

    for havetotem in havetotem.values():
        if havetotem:
            message.append("\u0002{0}\u0002 seem{1} to be in possession of a mysterious totem...".format(havetotem, "ed" if havetotem in dead else "s"))
    cli.msg(chan, "\n".join(message))
    for msg in message:
        var.LOGGER.logMessage(msg.replace("\02", ""))

    for deadperson in dead:  # kill each player, but don't end the game if one group outnumbers another
        # take a shortcut for killer_role here since vengeful ghost only cares about team and not particular roles
        # this will have to be modified to track the actual killer if that behavior changes
        del_player(cli, deadperson, end_game = False, killer_role = "wolf" if deadperson in onlybywolves or deadperson in wolfghostvictims else "villager")
    if chk_win(cli):  # if after the last person is killed, one side wins, then actually end the game here
        return

    begin_day(cli)

def chk_nightdone(cli):
    # TODO: alphabetize and/or arrange sensibly
    actedcount  = len(var.SEEN + list(var.HVISITED.keys()) + list(var.GUARDED.keys()) +
                      list(var.KILLS.keys()) + list(var.OTHER_KILLS.keys()) +
                      list(var.OBSERVED.keys()) + var.PASSED + var.HEXED + var.SHAMANS +
                      list(var.TARGETED.keys()))
    nightroles = (var.ROLES["seer"] + var.ROLES["oracle"] + var.ROLES["harlot"] +
                  var.ROLES["bodyguard"] + var.ROLES["guardian angel"] + var.ROLES["wolf"] +
                  var.ROLES["werecrow"] + var.ROLES["sorcerer"] + var.ROLES["hunter"] +
                  list(var.VENGEFUL_GHOSTS.keys()) + var.ROLES["hag"] + var.ROLES["shaman"] +
                  var.ROLES["crazed shaman"] + var.ROLES["assassin"] + var.ROLES["augur"])
    if var.FIRST_NIGHT:
        actedcount += len(var.MATCHMAKERS + list(var.CLONED.keys()))
        nightroles += var.ROLES["matchmaker"] + var.ROLES["clone"]

    if var.DISEASED_WOLVES:
        nightroles = [p for p in nightroles if p not in var.ROLES["wolf"]]

    for p in var.HUNTERS:
        # only remove one instance of their name if they have used hunter ability, in case they have templates
        # the OTHER_KILLS check ensures we only remove them if they acted in a *previous* night
        if p in nightroles and p not in var.OTHER_KILLS:
            nightroles.remove(p)

    # but remove all instances of their name if they are silenced
    nightroles = [p for p in nightroles if p not in var.SILENCED]

    playercount = len(nightroles) + var.ACTED_EXTRA

    if var.PHASE == "night" and actedcount >= playercount:
        if not var.DISEASED_WOLVES:
            # flatten var.KILLS
            kills = set()
            for ls in var.KILLS.values():
                if not isinstance(ls, str):
                    for v in ls:
                        kills.add(v)
                else:
                    kills.add(ls)
            # check if wolves are actually agreeing
            # allow len(kills) == 0 through as that means that crow was dumb and observed instead
            # of killing or something, or weird cases where there are no wolves at night
            if not var.ANGRY_WOLVES and len(kills) > 1:
                return
            elif var.ANGRY_WOLVES and (len(kills) == 1 or len(kills) > 2):
                return

        for x, t in var.TIMERS.items():
            t[0].cancel()

        var.TIMERS = {}
        if var.PHASE == "night":  # Double check
            transition_day(cli)

@cmd("lynch", "vote", "v")
def vote(cli, nick, chann_, rest):
    """Use this to vote for a candidate to be lynched"""
    chan = botconfig.CHANNEL

    rest = re.split(" +",rest)[0].strip().lower()

    if not rest:
        show_votes(cli, nick, chan, rest)
        return
    if var.PHASE in ("none", "join"):
        cli.notice(nick, "No game is currently running.")
        return
    elif nick not in var.list_players() or nick in var.DISCONNECTED.keys():
        cli.notice(nick, "You're not currently playing.")
        return
    if var.PHASE != "day":
        cli.notice(nick, ("Lynching is only allowed during the day. "+
                          "Please wait patiently for morning."))
        return
    if nick in var.WOUNDED:
        cli.msg(chan, ("{0}: You are wounded and resting, "+
                      "thus you are unable to vote for the day.").format(nick))
        return
    if nick in var.ASLEEP:
        pm(cli, nick, "As you place your vote, your totem emits a brilliant flash of light. " +
                      "After recovering, you notice that you are still in your bed. " +
                      "That entire sequence of events must have just been a dream...")
        return

    pl = var.list_players()
    pl_l = [x.strip().lower() for x in pl]

    matches = 0
    for player in pl_l:
        if rest == player:
            target = player
            break
        if player.startswith(rest):
            target = player
            matches += 1
    else:
        if matches != 1:
            pm(cli, nick, "\u0002{0}\u0002 is currently not playing.".format(rest))
            return

    voted = pl[pl_l.index(target)]

    if not var.SELF_LYNCH_ALLOWED:
        if nick == voted:
            if nick in var.ROLES["fool"]:
                cli.notice(nick, "You may not vote yourself.")
            else:
                cli.notice(nick, "Please try to save yourself.")
            return

    lcandidates = list(var.VOTES.keys())
    for voters in lcandidates:  # remove previous vote
        if nick in var.VOTES[voters]:
            var.VOTES[voters].remove(nick)
            if not var.VOTES.get(voters) and voters != voted:
                del var.VOTES[voters]
            break
    if voted not in var.VOTES.keys():
        var.VOTES[voted] = [nick]
    else:
        var.VOTES[voted].append(nick)
    cli.msg(chan, ("\u0002{0}\u0002 votes for "+
                   "\u0002{1}\u0002.").format(nick, voted))
    var.LOGGER.logMessage("{0} votes for {1}.".format(nick, voted))
    var.LOGGER.logBare(voted, "VOTED", nick)

    var.LAST_VOTES = None # reset

    chk_decision(cli)


# chooses a target given nick, taking luck totem/misdirection totem into effect
# returns the actual target
def choose_target(actor, nick):
    pl = var.list_players()
    if actor in var.MISDIRECTED:
        i = var.ALL_PLAYERS.index(nick)
        if random.randint(0, 1) == 0:
            # going left
            while True:
                i -= 1
                if i < 0:
                    i = len(var.ALL_PLAYERS) - 1
                if var.ALL_PLAYERS[i] in pl:
                    nick = var.ALL_PLAYERS[i]
                    break
        else:
            # going right
            while True:
                i += 1
                if i >= len(var.ALL_PLAYERS):
                    i = 0
                if var.ALL_PLAYERS[i] in pl:
                    nick = var.ALL_PLAYERS[i]
                    break
    if nick in var.LUCKY:
        i = var.ALL_PLAYERS.index(nick)
        if random.randint(0, 1) == 0:
            # going left
            while True:
                i -= 1
                if i < 0:
                    i = len(var.ALL_PLAYERS) - 1
                if var.ALL_PLAYERS[i] in pl:
                    nick = var.ALL_PLAYERS[i]
                    break
        else:
            # going right
            while True:
                i += 1
                if i >= len(var.ALL_PLAYERS):
                    i = 0
                if var.ALL_PLAYERS[i] in pl:
                    nick = var.ALL_PLAYERS[i]
                    break
    return nick

# returns true if a swap happened
# check for that to short-circuit the nightrole
def check_exchange(cli, actor, nick):
    if nick in var.EXCHANGED:
        var.EXCHANGED.remove(nick)
        actor_role = var.get_role(actor)
        nick_role = var.get_role(nick)
        
        if actor_role == "amnesiac":
            actor_role = var.FINAL_ROLES[actor]
        elif actor_role == "clone":
            if actor in var.CLONED:
                actor_target = var.CLONED[actor]
                del var.CLONED[actor]
        elif actor_role in ("shaman", "crazed shaman"):
            actor_totem = var.TOTEMS[actor]
            del var.TOTEMS[actor]
            if actor in var.SHAMANS:
                var.ACTED_EXTRA += 1
                var.SHAMANS.remove(actor)
            if actor in var.LASTGIVEN:
                del var.LASTGIVEN[actor]
        elif actor_role == "wolf":
            if actor in var.KILLS:
                del var.KILLS[actor]
        elif actor_role == "hunter":
            if actor in var.OTHER_KILLS:
                var.ACTED_EXTRA += 1
            if actor in var.HUNTERS:
                var.HUNTERS.remove(actor)
            if actor in var.PASSED:
                var.PASSED.remove(actor)
        elif actor_role in ("bodyguard", "guardian angel"):
            if actor in var.GUARDED:
                if actor_role == "bodyguard":
                    pm(cli, var.GUARDED[actor], "Your bodyguard seems to have disappeared...")
                    del var.GUARDED[actor]
                else:
                    var.ACTED_EXTRA += 1
            if actor in var.LASTGUARDED:
                del var.LASTGUARDED[actor]
        elif actor_role in ("werecrow", "sorcerer"):
            if actor in var.OBSERVED:
                del var.OBSERVED[actor]
            if actor in var.KILLS:
                del var.KILLS[actor]
        elif actor_role == "harlot":
            if actor in var.HVISITED:
                pm(cli, var.HVISITED[actor], "\u0002{0}\u0002 seems to have disappeared...".format(actor))
                del var.HVISITED[actor]
        elif actor_role in ("seer", "oracle", "augur"):
            if actor in var.SEEN:
                var.SEEN.remove(actor)
        elif actor_role == "hag":
            if actor in var.HEXED:
                var.HEXED.remove(actor)

        if nick_role == "amnesiac":
            nick_role = var.FINAL_ROLES[nick]
        elif nick_role == "clone":
            if nick in var.CLONED:
                nick_target = var.CLONED[nick]
                del var.CLONED[nick]
        elif nick_role in ("shaman", "crazed shaman"):
            nick_totem = var.TOTEMS[nick]
            del var.TOTEMS[nick]
            if nick in var.SHAMANS:
                var.ACTED_EXTRA += 1
                var.SHAMANS.remove(nick)
            if nick in var.LASTGIVEN:
                del var.LASTGIVEN[nick]
        elif nick_role == "wolf":
            if nick in var.KILLS:
                del var.KILLS[nick]
        elif nick_role == "hunter":
            if nick in var.OTHER_KILLS:
                var.ACTED_EXTRA += 1
            if nick in var.HUNTERS:
                var.HUNTERS.remove(nick)
            if nick in var.PASSED:
                var.PASSED.remove(nick)
        elif nick_role in ("bodyguard", "guardian angel"):
            if nick in var.GUARDED:
                if nick_role == "bodyguard":
                    pm(cli, var.GUARDED[nick], "Your bodyguard seems to have disappeared...")
                    del var.GUARDED[nick]
                else:
                    var.ACTED_EXTRA += 1
            if nick in var.LASTGUARDED:
                del var.LASTGUARDED[nick]
        elif nick_role in ("werecrow", "sorcerer"):
            if nick in var.OBSERVED:
                del var.OBSERVED[nick]
            if nick in var.KILLS:
                del var.KILLS[nick]
        elif nick_role == "harlot":
            if nick in var.HVISITED:
                pm(cli, var.HVISITED[nick], "\u0002{0}\u0002 seems to have disappeared...".format(nick))
                del var.HVISITED[nick]
        elif nick_role in ("seer", "oracle", "augur"):
            if nick in var.SEEN:
                var.SEEN.remove(nick)
        elif nick_role == "hag":
            if nick in var.HEXED:
                var.HEXED.remove(nick)
            
        var.FINAL_ROLES[actor] = nick_role
        var.FINAL_ROLES[nick] = actor_role
        var.ROLES[actor_role].append(nick)
        var.ROLES[actor_role].remove(actor)
        var.ROLES[nick_role].append(actor)
        var.ROLES[nick_role].remove(nick)

        actor_rev_role = actor_role
        if actor_role == "vengeful ghost":
            actor_rev_role = var.DEFAULT_ROLE
        elif actor_role in ("village elder", "time lord"):
            actor_rev_role = "villager"

        nick_rev_role = nick_role
        if nick_role == "vengeful ghost":
            nick_rev_role = var.DEFAULT_ROLE
        elif actor_role in ("village elder", "time lord"):
            nick_rev_role = "villager"

        # don't say who, since misdirection/luck totem may have switched it
        # and this makes life far more interesting
        pm(cli, actor, "You have exchanged roles with someone! You are now a \u0002{0}\u0002.".format(nick_rev_role))
        pm(cli, nick,  "You have exchanged roles with someone! You are now a \u0002{0}\u0002.".format(actor_rev_role))

        if nick_role == "clone":
            pm(cli, actor, "You are cloning \u0002{0}\u0002.".format(nick_target))
        elif nick_role in ("shaman", "crazed shaman"):
            if nick_role == "shaman":
                pm(cli, actor, "You have a \u0002{0}\u0002 totem.".format(nick_totem))
            var.TOTEMS[actor] = nick_totem
        elif nick_role in var.WOLFCHAT_ROLES and actor_role not in var.WOLFCHAT_ROLES:    
            pl = var.list_players()
            random.shuffle(pl)
            pl.remove(actor)  # remove self from list
            for i, player in enumerate(pl):
                prole = var.get_role(player)
                if prole in var.WOLFCHAT_ROLES:
                    cursed = ""
                    if player in var.ROLES["cursed villager"]:
                        cursed = "cursed "
                    pl[i] = "\u0002{0}\u0002 ({1}{2})".format(player, cursed, prole)
                    pm(cli, player, "\u0002{0}\u0002 and \u0002{1}\u0002 have exchanged roles!".format(nick, actor))
                elif player in var.ROLES["cursed villager"]:
                    pl[i] = player + " (cursed)"

            pm(cli, actor, "Players: " + ", ".join(pl))
            if var.DISEASED_WOLVES:
                pm(cli, actor, 'You are feeling ill tonight, and are unable to kill anyone.')
            elif var.ANGRY_WOLVES and role in ("wolf", "werecrow"):
                pm(cli, actor, 'You are \u0002angry\u0002 tonight, and may kill two targets by using "kill <nick1> and <nick2>"')
        elif nick_role == "minion":
            wolves = var.list_players(var.WOLF_ROLES)
            random.shuffle(wolves)
            pm(cli, actor, "Wolves: " + ", ".join(wolves))

        if actor_role == "clone":
            pm(cli, nick, "You are cloning \u0002{0}\u0002.".format(actor_target))
        elif actor_role in ("shaman", "crazed shaman"):
            if actor_role == "shaman":
                pm(cli, nick, "You have a \u0002{0}\u0002 totem.".format(actor_totem))
            var.TOTEMS[nick] = actor_totem
        elif actor_role in var.WOLFCHAT_ROLES and nick_role not in var.WOLFCHAT_ROLES:    
            pl = var.list_players()
            random.shuffle(pl)
            pl.remove(nick)  # remove self from list
            for i, player in enumerate(pl):
                prole = var.get_role(player)
                if prole in var.WOLFCHAT_ROLES:
                    cursed = ""
                    if player in var.ROLES["cursed villager"]:
                        cursed = "cursed "
                    pl[i] = "\u0002{0}\u0002 ({1}{2})".format(player, cursed, prole)
                    pm(cli, player, "\u0002{0}\u0002 and \u0002{1}\u0002 have exchanged roles!".format(actor, nick))
                elif player in var.ROLES["cursed villager"]:
                    pl[i] = player + " (cursed)"

            pm(cli, nick, "Players: " + ", ".join(pl))
            if var.DISEASED_WOLVES:
                pm(cli, nick, 'You are feeling ill tonight, and are unable to kill anyone.')
            elif var.ANGRY_WOLVES and role in ("wolf", "werecrow"):
                pm(cli, nick, 'You are \u0002angry\u0002 tonight, and may kill two targets by using "kill <nick1> and <nick2>"')
        elif actor_role == "minion":
            wolves = var.list_players(var.WOLF_ROLES)
            random.shuffle(wolves)
            pm(cli, nick, "Wolves: " + ", ".join(wolves))

        return True
    return False

@cmd("retract")
def retract(cli, nick, chann_, rest):
    """Takes back your vote during the day (for whom to lynch)"""

    chan = botconfig.CHANNEL

    if var.PHASE in ("none", "join"):
        cli.notice(nick, "No game is currently running.")
        return
    elif nick not in var.list_players() or nick in var.DISCONNECTED.keys():
        cli.notice(nick, "You're not currently playing.")
        return

    if var.PHASE != "day":
        cli.notice(nick, ("Lynching is only allowed during the day. "+
                          "Please wait patiently for morning."))
        return

    candidates = var.VOTES.keys()
    for voter in list(candidates):
        if nick in var.VOTES[voter]:
            var.VOTES[voter].remove(nick)
            if not var.VOTES[voter]:
                del var.VOTES[voter]
            cli.msg(chan, "\u0002{0}\u0002's vote was retracted.".format(nick))
            var.LOGGER.logBare(voter, "RETRACT", nick)
            var.LOGGER.logMessage("{0}'s vote was retracted.".format(nick))
            var.LAST_VOTES = None # reset
            break
    else:
        cli.notice(nick, "You haven't voted yet.")

@pmcmd("retract")
def wolfretract(cli, nick, rest):
    if var.PHASE in ("none", "join"):
        cli.notice(nick, "No game is currently running.")
        return
    elif nick not in var.list_players() or nick in var.DISCONNECTED.keys():
        cli.notice(nick, "You're not currently playing.")
        return

    role = var.get_role(nick)
    if role not in ("wolf", "werecrow", "hunter") and nick not in var.VENGEFUL_GHOSTS.keys():
        return
    if var.PHASE != "night":
        pm(cli, nick, "You may only retract at night.")
        return
    if role == "werecrow":  # Check if already observed
        if var.OBSERVED.get(nick):
            pm(cli, nick, ("You have already transformed into a crow, and "+
                           "cannot turn back until day."))
            return

    if role in var.WOLF_ROLES and nick in var.KILLS.keys():
        del var.KILLS[nick]
    elif role not in var.WOLF_ROLES and nick in var.OTHER_KILLS.keys():
        del var.OTHER_KILLS[nick]
        var.HUNTERS.remove(nick)
    pm(cli, nick, "You have retracted your vote.")
    #var.LOGGER.logBare(nick, "RETRACT", nick)

@cmd("shoot")
def shoot(cli, nick, chann_, rest):
    """Use this to fire off a bullet at someone in the day if you have bullets"""

    chan = botconfig.CHANNEL
    if var.PHASE in ("none", "join"):
        cli.notice(nick, "No game is currently running.")
        return
    elif nick not in var.list_players() or nick in var.DISCONNECTED.keys():
        cli.notice(nick, "You're not currently playing.")
        return

    if var.PHASE != "day":
        cli.notice(nick, ("Shooting is only allowed during the day. "+
                          "Please wait patiently for morning."))
        return
    if nick not in var.GUNNERS.keys() and nick not in var.WOLF_GUNNERS.keys():
        pm(cli, nick, "You don't have a gun.")
        return
    elif ((nick in var.GUNNERS.keys() and not var.GUNNERS[nick]) or
          (nick in var.WOLF_GUNNERS.keys() and not var.WOLF_GUNNERS[nick])):
        pm(cli, nick, "You don't have any more bullets.")
        return
    elif nick in var.SILENCED:
        pm(cli, nick, "You have been silenced, and are unable to use any special powers")
        return
    victim = re.split(" +",rest)[0].strip().lower()
    if not victim:
        cli.notice(nick, "Not enough parameters")
        return
    pl = var.list_players()
    pll = [x.lower() for x in pl]
    matches = 0
    for player in pll:
        if victim == player:
            target = player
            break
        if player.startswith(victim):
            target = player
            matches += 1
    else:
        if matches != 1:
            pm(cli, nick, "\u0002{0}\u0002 is currently not playing.".format(victim))
            return
    victim = pl[pll.index(target)]
    if victim == nick:
        cli.notice(nick, "You are holding it the wrong way.")
        return

    # get actual victim
    victim = choose_target(nick, victim)

    wolfshooter = nick in var.list_players(var.WOLFCHAT_ROLES)

    if wolfshooter and nick in var.WOLF_GUNNERS:
        var.WOLF_GUNNERS[nick] -= 1
    else:
        var.GUNNERS[nick] -= 1

    rand = random.random()
    if nick in var.ROLES["village drunk"]:
        chances = var.DRUNK_GUN_CHANCES
    elif nick in var.ROLES["sharpshooter"]:
        chances = var.SHARPSHOOTER_GUN_CHANCES
    else:
        chances = var.GUN_CHANCES

    wolfvictim = victim in var.list_players(var.WOLF_ROLES)
    if rand <= chances[0] and not (wolfshooter and wolfvictim):  # didn't miss or suicide
        # and it's not a wolf shooting another wolf

        cli.msg(chan, ("\u0002{0}\u0002 shoots \u0002{1}\u0002 with "+
                       "a silver bullet!").format(nick, victim))
        var.LOGGER.logMessage("{0} shoots {1} with a silver bullet!".format(nick, victim))
        realrole = var.get_role(victim)
        victimrole = var.get_reveal_role(victim)
        if realrole in var.WOLF_ROLES:
            if var.ROLE_REVEAL:
                cli.msg(chan, ("\u0002{0}\u0002 is a {1}, and is dying from "+
                               "the silver bullet.").format(victim, victimrole))
                var.LOGGER.logMessage(("{0} is a {1}, and is dying from the "+
                                "silver bullet.").format(victim, victimrole))
            else:
                cli.msg(chan, ("\u0002{0}\u0002 is a wolf, and is dying from "+
                               "the silver bullet.").format(victim))
                var.LOGGER.logMessage(("{0} is a wolf, and is dying from the "+
                                "silver bullet.").format(victim))
            if not del_player(cli, victim, killer_role = var.get_role(nick)):
                return
        elif random.random() <= chances[3]:
            accident = "accidentally "
            if nick in var.ROLES["sharpshooter"]:
                accident = "" # it's an accident if the sharpshooter DOESN'T headshot :P
            cli.msg(chan, ("\u0002{0}\u0002 is a not a wolf "+
                           "but was {1}fatally injured.").format(victim, accident))
            var.LOGGER.logMessage("{0} is not a wolf but was {1}fatally injured.".format(victim, accident))
            if var.ROLE_REVEAL:
                an = "n" if victimrole[0] in ("a", "e", "i", "o", "u") else ""
                cli.msg(chan, "The village has sacrificed a{0} \u0002{1}\u0002.".format(an, victimrole))
                var.LOGGER.logMessage("The village has sacrificed a {0}.".format(victimrole))
            if not del_player(cli, victim, killer_role = var.get_role(nick)):
                return
        else:
            cli.msg(chan, ("\u0002{0}\u0002 is a villager and was injured. Luckily "+
                          "the injury is minor and will heal after a day of "+
                          "rest.").format(victim))
            var.LOGGER.logMessage(("{0} is a villager and was injured. Luckily "+
                          "the injury is minor and will heal after a day of "+
                          "rest.").format(victim))
            if victim not in var.WOUNDED:
                var.WOUNDED.append(victim)
            lcandidates = list(var.VOTES.keys())
            for cand in lcandidates:  # remove previous vote
                if victim in var.VOTES[cand]:
                    var.VOTES[cand].remove(victim)
                    if not var.VOTES.get(cand):
                        del var.VOTES[cand]
                    break
            chk_decision(cli)
            chk_win(cli)
    elif rand <= chances[0] + chances[1]:
        cli.msg(chan, "\u0002{0}\u0002 is a lousy shooter and missed!".format(nick))
        var.LOGGER.logMessage("{0} is a lousy shooter and missed!".format(nick))
    else:
        if var.ROLE_REVEAL:
            cli.msg(chan, ("Oh no! \u0002{0}\u0002's gun was poorly maintained and has exploded! "+
                           "The village mourns a gunner-\u0002{1}\u0002.").format(nick, var.get_reveal_role(nick)))
            var.LOGGER.logMessage(("Oh no! {0}'s gun was poorly maintained and has exploded! "+
                           "The village mourns a gunner-{1}.").format(nick, var.get_reveal_role(nick)))
        else:
            cli.msg(chan, ("Oh no! \u0002{0}\u0002's gun was poorly maintained and has exploded!").format(nick))
            var.LOGGER.logMessage(("Oh no! {0}'s gun was poorly maintained and has exploded!").format(nick))
        if not del_player(cli, nick, killer_role = "villager"): # blame explosion on villager's shoddy gun construction or something
            return  # Someone won.



@pmcmd("kill")
def kill(cli, nick, rest):
    if var.PHASE in ("none", "join"):
        cli.notice(nick, "No game is currently running.")
        return
    elif (nick not in var.VENGEFUL_GHOSTS.keys() and nick not in var.list_players()) or nick in var.DISCONNECTED.keys():
        cli.notice(nick, "You're not currently playing.")
        return
    try:
        role = var.get_role(nick)
    except KeyError:
        role = None
    if role in var.WOLFCHAT_ROLES and role not in ("wolf", "werecrow"):
        return  # they do this a lot.
    if role not in ("wolf", "werecrow", "hunter") and nick not in var.VENGEFUL_GHOSTS.keys():
        pm(cli, nick, "Only a wolf, hunter, or dead vengeful ghost may use this command.")
        return
    if var.PHASE != "night":
        pm(cli, nick, "You may only kill people at night.")
        return
    if role == "hunter" and nick in var.HUNTERS:
        pm(cli, nick, "You have already killed someone this game.")
        return
    if nick in var.SILENCED:
        pm(cli, nick, "You have been silenced, and are unable to use any special powers.")
        return
    if role in ("wolf", "werecrow") and var.DISEASED_WOLVES:
        pm(cli, nick, "You are feeling ill, and are unable to kill anyone tonight.")
        return
    pieces = [p.strip().lower() for p in re.split(" +",rest)]
    victim = pieces[0]
    victim2 = None
    if role in ("wolf", "werecrow") and var.ANGRY_WOLVES:
        try:
            if pieces[1] == "and":
                victim2 = pieces[2]
            else:
                victim2 = pieces[1]
        except IndexError:
            victim2 = None
    if not victim:
        pm(cli, nick, "Not enough parameters")
        return
    if role == "werecrow":  # Check if flying to observe
        if var.OBSERVED.get(nick):
            pm(cli, nick, ("You have already transformed into a crow; therefore, "+
                           "you are physically unable to kill a villager."))
            return
    pl = var.list_players()
    allwolves = var.list_players(var.WOLFTEAM_ROLES)
    allvills = []
    for p in pl:
        if p not in allwolves:
            allvills.append(p)
    pll = [x.lower() for x in pl]

    matches = 0
    for player in pll:
        if victim == player:
            target = player
            break
        if player.startswith(victim):
            target = player
            matches += 1
    else:
        if matches != 1:
            pm(cli, nick, "\u0002{0}\u0002 is currently not playing.".format(victim))
            return
    victim = pl[pll.index(target)]

    if victim2 != None:
        matches = 0
        for player in pll:
            if victim2 == player:
                target = player
                break
            if player.startswith(victim2):
                target = player
                matches += 1
        else:
            if matches != 1:
                pm(cli, nick, "\u0002{0}\u0002 is currently not playing.".format(victim2))
                return
        victim2 = pl[pll.index(target)]

    if victim == nick or victim2 == nick:
        if nick in var.VENGEFUL_GHOSTS.keys():
            pm(cli, nick, "You are already dead.")
        else:
            pm(cli, nick, "Suicide is bad. Don't do it.")
        return

    if nick in var.VENGEFUL_GHOSTS.keys():
        if var.VENGEFUL_GHOSTS[nick] == "wolves" and victim not in allwolves:
            pm(cli, nick, "You must target a wolf.")
            return
        elif var.VENGEFUL_GHOSTS[nick] == "villagers" and victim not in allvills:
            pm(cli, nick, "You must target a villager.")
            return

    if role in ("wolf", "werecrow"):
        if victim in var.list_players(var.WOLFCHAT_ROLES) or victim2 in var.list_players(var.WOLFCHAT_ROLES):
            pm(cli, nick, "You may only kill villagers, not other wolves.")
            return
        if var.ANGRY_WOLVES:
            if victim2 != None:
                if victim == victim2:
                    pm(cli, nick, "You should select two different players.")
                    return
                else:
                    rv = choose_target(nick, victim)
                    rv2 = choose_target(nick, victim2)
                    if check_exchange(cli, nick, rv):
                        return
                    if check_exchange(cli, nick, rv2):
                        return
                    var.KILLS[nick] = [rv, rv2]
            else:
                rv = choose_target(nick, victim)
                if check_exchange(cli, nick, rv):
                    return
                var.KILLS[nick] = [rv]
        else:
            rv = choose_target(nick, victim)
            if check_exchange(cli, nick, rv):
                return
            var.KILLS[nick] = rv
    else:
        rv = choose_target(nick, victim)
        if nick not in var.VENGEFUL_GHOSTS.keys():
            if check_exchange(cli, nick, rv):
                return
        var.OTHER_KILLS[nick] = rv
        if role == "hunter":
            var.HUNTERS.append(nick)
            if nick in var.PASSED:
                var.PASSED.remove(nick)

    if victim2 != None:
        pm(cli, nick, "You have selected \u0002{0}\u0002 and \u0002{1}\u0002 to be killed.".format(victim, victim2))
        var.LOGGER.logBare(nick, "SELECT", victim)
        var.LOGGER.logBare(nick, "SELECT", victim2)
    else:
        pm(cli, nick, "You have selected \u0002{0}\u0002 to be killed.".format(victim))
        var.LOGGER.logBare(nick, "SELECT", victim)
        if var.ANGRY_WOLVES and role in ("wolf", "werecrow"):
            pm(cli, nick, "You are angry tonight and may kill a second target. Use kill <nick1> and <nick2> to select multiple targets.")
    chk_nightdone(cli)

@pmcmd("guard", "protect", "save")
def guard(cli, nick, rest):
    if var.PHASE in ("none", "join"):
        cli.notice(nick, "No game is currently running.")
        return
    elif nick not in var.list_players() or nick in var.DISCONNECTED.keys():
        cli.notice(nick, "You're not currently playing.")
        return
    role = var.get_role(nick)
    if role not in ("bodyguard", "guardian angel"):
        pm(cli, nick, "Only a bodyguard or guardian angel may use this command.")
        return
    if var.PHASE != "night":
        pm(cli, nick, "You may only protect people at night.")
        return
    if nick in var.SILENCED:
        pm(cli, nick, "You have been silenced, and are unable to use any special powers")
        return
    victim = re.split(" +",rest)[0].strip().lower()
    if not victim:
        pm(cli, nick, "Not enough parameters")
        return
    if var.GUARDED.get(nick):
        pm(cli, nick, "You are already protecting someone tonight.")
        return
    if role == "guardian angel" and var.LASTGUARDED.get(nick) == victim:
        pm(cli, nick, ("You protected \u0002{0}\u0002 last night. " +
                       "You cannot protect the same person two nights in a row.").format(victim))
        return
    pl = var.list_players()
    pll = [x.lower() for x in pl]
    matches = 0
    for player in pll:
        if victim == player:
            target = player
            break
        if player.startswith(victim):
            target = player
            matches += 1
    else:
        if matches != 1:
            pm(cli, nick, "\u0002{0}\u0002 is currently not playing.".format(victim))
            return
    victim = pl[pll.index(target)]
    if victim == nick:
        if role == "bodyguard" or not var.GUARDIAN_ANGEL_CAN_GUARD_SELF:
            var.GUARDED[nick] = None
            if nick in var.LASTGUARDED:
                del var.LASTGUARDED[nick]
            pm(cli, nick, "You have chosen not to guard anyone tonight.")
        elif role == "guardian angel": # choosing to guard self bypasses lucky/misdirection
            var.GUARDED[nick] = nick
            var.LASTGUARDED[nick] = nick
            pm(cli, nick, "You have decided to guard yourself tonight.")
    else:
        victim = choose_target(nick, victim) 
        if check_exchange(cli, nick, victim):
            return
        var.GUARDED[nick] = victim
        var.LASTGUARDED[nick] = victim
        pm(cli, nick, "You are protecting \u0002{0}\u0002 tonight. Farewell!".format(var.GUARDED[nick]))
        pm(cli, var.GUARDED[nick], "You can sleep well tonight, for you are being protected.")
        var.LOGGER.logBare(var.GUARDED[nick], "GUARDED", nick)
    chk_nightdone(cli)



@pmcmd("observe")
def observe(cli, nick, rest):
    if var.PHASE in ("none", "join"):
        cli.notice(nick, "No game is currently running.")
        return
    elif nick not in var.list_players() or nick in var.DISCONNECTED.keys():
        cli.notice(nick, "You're not currently playing.")
        return
    role = var.get_role(nick)
    if role not in ("werecrow", "sorcerer"):
        pm(cli, nick, "Only a werecrow or sorcerer may use this command.")
        return
    if var.PHASE != "night":
        if role == "werecrow":
            pm(cli, nick, "You may only transform into a crow at night.")
        else:
            pm(cli, nick, "You may only observe at night.")
        return
    if nick in var.SILENCED:
        pm(cli, nick, "You have been silenced, and are unable to use any special powers")
        return
    victim = re.split(" +", rest)[0].strip().lower()
    if not victim:
        pm(cli, nick, "Not enough parameters")
        return
    pl = var.list_players()
    pll = [x.lower() for x in pl]
    matches = 0
    for player in pll:
        if victim == player:
            target = player
            break
        if player.startswith(victim):
            target = player
            matches += 1
    else:
        if matches != 1:
            pm(cli, nick,"\u0002{0}\u0002 is currently not playing.".format(victim))
            return
    victim = pl[pll.index(target)]
    if victim == nick.lower():
        if role == "werecrow":
            pm(cli, nick, "Instead of doing that, you should probably go kill someone.")
        else:
            pm(cli, nick, "That would be a waste.")
        return
    if nick in var.OBSERVED.keys():
        if role == "werecrow":
            pm(cli, nick, "You are already flying to \02{0}\02's house.".format(var.OBSERVED[nick]))
        else:
            pm(cli, nick, "You have already observed tonight.")
        return
    if var.get_role(victim) in var.WOLFCHAT_ROLES:
        if role == "werecrow":
            pm(cli, nick, "Flying to another wolf's house is a waste of time.")
        else:
            pm(cli, nick, "Observing another wolf is a waste of time.")
        return
    victim = choose_target(nick, victim)
    if check_exchange(cli, nick, victim):
        return
    var.OBSERVED[nick] = victim
    if nick in var.KILLS.keys():
        del var.KILLS[nick]
    if role == "werecrow":
        pm(cli, nick, ("You transform into a large crow and start your flight "+
                       "to \u0002{0}'s\u0002 house. You will return after "+
                      "collecting your observations when day begins.").format(victim))
    elif role == "sorcerer":
        vrole = var.get_role(victim)
        if vrole == "amnesiac":
            vrole = var.FINAL_ROLES[victim]
        if vrole in ("seer", "oracle", "augur", "sorcerer"):
            an = "n" if vrole[0] in ("a", "e", "i", "o", "u") else ""
            pm(cli, nick, ("After casting your ritual, you determine that \u0002{0}\u0002 " +
                           "is a{1} \u0002{2}\u0002!").format(victim, an, vrole))
        else:
            pm(cli, nick, ("After casting your ritual, you determine that \u0002{0}\u0002 " +
                           "does not have paranormal senses.").format(victim))
    var.LOGGER.logBare(victim, "OBSERVED", nick)
    chk_nightdone(cli)

@pmcmd("id")
def investigate(cli, nick, rest):
    if var.PHASE in ("none", "join"):
        cli.notice(nick, "No game is currently running.")
        return
    elif nick not in var.list_players() or nick in var.DISCONNECTED.keys():
        cli.notice(nick, "You're not currently playing.")
        return
    if not var.is_role(nick, "detective"):
        pm(cli, nick, "Only a detective may use this command.")
        return
    if var.PHASE != "day":
        pm(cli, nick, "You may only investigate people during the day.")
        return
    if nick in var.SILENCED:
        pm(cli, nick, "You have been silenced, and are unable to use any special powers")
        return
    if nick in var.INVESTIGATED:
        pm(cli, nick, "You may only investigate one person per round.")
        return
    victim = re.split(" +", rest)[0].strip().lower()
    if not victim:
        pm(cli, nick, "Not enough parameters")
        return
    pl = var.list_players()
    pll = [x.lower() for x in pl]
    matches = 0
    for player in pll:
        if victim == player:
            target = player
            break
        if player.startswith(victim):
            target = player
            matches += 1
    else:
        if matches != 1:
            pm(cli, nick,"\u0002{0}\u0002 is currently not playing.".format(victim))
            return
    victim = pl[pll.index(target)]
    if victim == nick:
        pm(cli, nick, "Investigating yourself would be a waste.")
        return

    victim = choose_target(nick, victim)
    var.INVESTIGATED.append(nick)
    vrole = var.get_role(victim)
    if vrole == "amnesiac":
        vrole = var.FINAL_ROLES[victim]
    pm(cli, nick, ("The results of your investigation have returned. \u0002{0}\u0002"+
                   " is a... \u0002{1}\u0002!").format(victim, vrole))
    var.LOGGER.logBare(victim, "INVESTIGATED", nick)
    if random.random() < var.DETECTIVE_REVEALED_CHANCE:  # a 2/5 chance (should be changeable in settings)
        # The detective's identity is compromised!
        for badguy in var.list_players(var.WOLFCHAT_ROLES):
            pm(cli, badguy, ("Someone accidentally drops a paper. The paper reveals "+
                            "that \u0002{0}\u0002 is the detective!").format(nick))
        var.LOGGER.logBare(nick, "PAPERDROP")

@pmcmd("visit")
def hvisit(cli, nick, rest):
    if var.PHASE in ("none", "join"):
        cli.notice(nick, "No game is currently running.")
        return
    elif nick not in var.list_players() or nick in var.DISCONNECTED.keys():
        cli.notice(nick, "You're not currently playing.")
        return
    if not var.is_role(nick, "harlot"):
        pm(cli, nick, "Only a harlot may use this command.")
        return
    if var.PHASE != "night":
        pm(cli, nick, "You may only visit someone at night.")
        return
    if nick in var.SILENCED:
        pm(cli, nick, "You have been silenced, and are unable to use any special powers")
        return
    if var.HVISITED.get(nick):
        pm(cli, nick, ("You are already spending the night "+
                      "with \u0002{0}\u0002.").format(var.HVISITED[nick]))
        return
    victim = re.split(" +",rest)[0].strip().lower()
    if not victim:
        pm(cli, nick, "Not enough parameters")
        return
    pll = [x.lower() for x in var.list_players()]
    matches = 0
    for player in pll:
        if victim == player:
            target = player
            break
        if player.startswith(victim):
            target = player
            matches += 1
    else:
        if matches != 1:
            pm(cli, nick,"\u0002{0}\u0002 is currently not playing.".format(victim))
            return
    victim = var.list_players()[pll.index(target)]
    if nick == victim:  # Staying home
        var.HVISITED[nick] = None
        pm(cli, nick, "You have chosen to stay home for the night.")
    else:
        victim = choose_target(nick, victim)
        if check_exchange(cli, nick, victim):
            return
        var.HVISITED[nick] = victim
        pm(cli, nick, ("You are spending the night with \u0002{0}\u0002. "+
                      "Have a good time!").format(var.HVISITED[nick]))
        pm(cli, var.HVISITED[nick], ("You are spending the night with \u0002{0}"+
                                     "\u0002. Have a good time!").format(nick))
        var.LOGGER.logBare(var.HVISITED[nick], "VISITED", nick)
    chk_nightdone(cli)

def is_fake_nick(who):
    return not(re.search("^[a-zA-Z\\\_\]\[`]([a-zA-Z0-9\\\_\]\[`]+)?", who)) or who.lower().endswith("serv")

@pmcmd("see")
def see(cli, nick, rest):
    if var.PHASE in ("none", "join"):
        cli.notice(nick, "No game is currently running.")
        return
    elif nick not in var.list_players() or nick in var.DISCONNECTED.keys():
        cli.notice(nick, "You're not currently playing.")
        return
    role = var.get_role(nick)
    if role not in ("seer", "oracle", "augur"):
        pm(cli, nick, "Only a seer, oracle, or augur may use this command.")
        return
    if var.PHASE != "night":
        pm(cli, nick, "You may only have visions at night.")
        return
    if nick in var.SILENCED:
        pm(cli, nick, "You have been silenced, and are unable to use any special powers")
        return
    if nick in var.SEEN:
        pm(cli, nick, "You may only have one vision per round.")
        return
    victim = re.split(" +",rest)[0].strip().lower()
    pl = var.list_players()
    pll = [x.lower() for x in pl]
    if not victim:
        pm(cli, nick, "Not enough parameters")
        return
    matches = 0
    for player in pll:
        if victim == player:
            target = player
            break
        if player.startswith(victim):
            target = player
            matches += 1
    else:
        if matches != 1:
            pm(cli, nick,"\u0002{0}\u0002 is currently not playing.".format(victim))
            return
    victim = pl[pll.index(target)]
    if victim == nick:
        pm(cli, nick, "Seeing yourself would be a waste.")
        return
    victim = choose_target(nick, victim)
    if check_exchange(cli, nick, victim):
        return
    victimrole = var.get_role(victim)
    if victimrole == "amnesiac":
        victimrole = var.FINAL_ROLES[victim]
    if role in ("seer", "oracle"):
        if victimrole in ("wolf", "werecrow", "monster", "mad scientist", "wolf cub") or victim in var.ROLES["cursed villager"]:
            victimrole = "wolf"
        elif victimrole in ("traitor", "hag", "sorcerer", "village elder", "time lord", "villager", "cultist", "minion", "vengeful ghost", "lycan", "clone", "fool", "jester"):
            victimrole = var.DEFAULT_ROLE
        elif role == "oracle": # Oracles never see specific roles, only generalizations
            victimrole = var.DEFAULT_ROLE
        pm(cli, nick, ("You have a vision; in this vision, "+
                        "you see that \u0002{0}\u0002 is a "+
                        "\u0002{1}\u0002!").format(victim, victimrole))
    elif role == "augur":
        aura = "blue"
        if victimrole in var.WOLFTEAM_ROLES:
            aura = "red"
        elif victimrole in var.TRUE_NEUTRAL_ROLES:
            aura = "grey"
        pm(cli, nick, ("You have a vision; in this vision, " +
                       "you see that \u0002{0}\u0002 exudes " +
                       "a \u0002{1}\u0002 aura!").format(victim, aura))
    var.SEEN.append(nick)
    var.LOGGER.logBare(victim, "SEEN", nick)
    chk_nightdone(cli)

@pmcmd("give", "totem")
def give(cli, nick, rest):
    if var.PHASE in ("none", "join"):
        cli.notice(nick, "No game is currently running.")
        return
    elif nick not in var.list_players() or nick in var.DISCONNECTED.keys():
        cli.notice(nick, "You're not currently playing.")
        return
    role = var.get_role(nick)
    if role not in ("shaman", "crazed shaman"):
        pm(cli, nick, "Only a shaman or a crazed shaman may use this command.")
        return
    if var.PHASE != "night":
        pm(cli, nick, "You may only give totems at night.")
        return
    if nick in var.SILENCED:
        pm(cli, nick, "You have been silenced, and are unable to use any special powers")
        return
    if nick in var.SHAMANS:
        pm(cli, nick, "You have already given out your totem this round.")
        return
    victim = re.split(" +",rest)[0].strip().lower()
    pl = var.list_players()
    pll = [x.lower() for x in pl]
    if not victim:
        pm(cli, nick, "Not enough parameters")
        return
    matches = 0
    for player in pll:
        if victim == player:
            target = player
            break
        if player.startswith(victim):
            target = player
            matches += 1
    else:
        if matches != 1:
            pm(cli, nick,"\u0002{0}\u0002 is currently not playing.".format(victim))
            return
    victim = pl[pll.index(target)]
    if nick in var.LASTGIVEN and var.LASTGIVEN[nick] == victim:
        pm(cli, nick, "You gave your totem to \u0002{0}\u0002 last time, you must choose someone else.".format(victim))
        return
    type = ""
    if role == "shaman":
        type = " of " + var.TOTEMS[nick]
    victim = choose_target(nick, victim)
    if check_exchange(cli, nick, victim):
        return
    pm(cli, nick, ("You have given a totem{0} to \u0002{1}\u0002.").format(type, victim))
    totem = var.TOTEMS[nick]
    if totem == "death":
        if victim not in var.DYING:
            var.DYING.append(victim)
    elif totem == "protection":
        if victim not in var.PROTECTED:
            var.PROTECTED.append(victim)
    elif totem == "revealing":
        if victim not in var.REVEALED:
            var.REVEALED.append(victim)
    elif totem == "narcolepsy":
        if victim not in var.ASLEEP:
            var.ASLEEP.append(victim)
    elif totem == "silence":
        if victim not in var.TOBESILENCED:
            var.TOBESILENCED.append(victim)
    elif totem == "desperation":
        if victim not in var.DESPERATE:
            var.DESPERATE.append(victim)
    elif totem == "impatience": # this totem stacks
        var.IMPATIENT.append(victim)
    elif totem == "pacifism": # this totem stacks
        var.PACIFISTS.append(victim)
    elif totem == "influence":
        if victim not in var.INFLUENTIAL:
            var.INFLUENTIAL.append(victim)
    elif totem == "exchange":
        if victim not in var.TOBEEXCHANGED:
            var.TOBEEXCHANGED.append(victim)
    elif totem == "lycanthropy":
        if victim not in var.TOBELYCANTHROPES:
            var.TOBELYCANTHROPES.append(victim)
    elif totem == "luck":
        if victim not in var.TOBELUCKY:
            var.TOBELUCKY.append(victim)
    elif totem == "pestilence":
        if victim not in var.TOBEDISEASED:
            var.TOBEDISEASED.append(victim)
    elif totem == "retribution":
        if victim not in var.RETRIBUTION:
            var.RETRIBUTION.append(victim)
    elif totem == "misdirection":
        if victim not in var.TOBEMISDIRECTED:
            var.TOBEMISDIRECTED.append(victim)
    else:
        pm(cli, nick, "I don't know what to do with a '{0}' totem. This is a bug, please report it to the admins.".format(totem))
    var.LASTGIVEN[nick] = victim
    var.SHAMANS.append(nick)
    var.LOGGER.logBare(victim, "GIVEN TOTEM", nick)
    chk_nightdone(cli)

@pmcmd("pass")
def pass_cmd(cli, nick, rest):
    if var.PHASE in ("none", "join"):
        cli.notice(nick, "No game is currently running.")
        return
    elif nick not in var.list_players() or nick in var.DISCONNECTED.keys():
        cli.notice(nick, "You're not currently playing.")
        return

    role = var.get_role(nick)
    if role != "hunter":
        pm(cli, nick, "Only a hunter may use this command.")
        return
    if var.PHASE != "night":
        pm(cli, nick, "You may only pass at night.")
        return
    if nick in var.SILENCED:
        pm(cli, nick, "You have been silenced, and are unable to use any special powers")
        return

    if nick in var.OTHER_KILLS.keys():
        del var.OTHER_KILLS[nick]
        var.HUNTERS.remove(nick)

    pm(cli, nick, "You have decided to not kill anyone tonight.")
    var.PASSED.append(nick)
    #var.LOGGER.logBare(nick, "PASS", nick)
    chk_nightdone(cli)

@pmcmd("choose", "match")
def choose(cli, nick, rest):
    if var.PHASE in ("none", "join"):
        cli.notice(nick, "No game is currently running.")
        return
    elif nick not in var.list_players() or nick in var.DISCONNECTED.keys():
        cli.notice(nick, "You're not currently playing.")
        return
    try:
        role = var.get_role(nick)
    except KeyError:
        role = None
    if role != "matchmaker":
        pm(cli, nick, "Only a matchmaker may use this command.")
        return
    if var.PHASE != "night" or not var.FIRST_NIGHT:
        pm(cli, nick, "You may only choose lovers during the first night.")
        return
    if nick in var.MATCHMAKERS:
        pm(cli, nick, "You have already chosen lovers.")
        return
    # no var.SILENCED check for night 1 only roles; silence should only apply for the night after
    # but just in case, it also sucks if the one night you're allowed to act is when you are
    # silenced, so we ignore it here anyway.
    pieces = [p.strip().lower() for p in re.split(" +",rest)]
    victim = pieces[0]
    try:
        if pieces[1] == "and":
            victim2 = pieces[2]
        else:
            victim2 = pieces[1]
    except IndexError:
        victim2 = None

    if not victim or not victim2:
        pm(cli, nick, "Not enough parameters")
        return

    pl = var.list_players()
    pll = [x.lower() for x in pl]

    matches = 0
    for player in pll:
        if victim == player:
            target = player
            break
        if player.startswith(victim):
            target = player
            matches += 1
    else:
        if matches != 1:
            pm(cli, nick, "\u0002{0}\u0002 is currently not playing.".format(victim))
            return
    victim = pl[pll.index(target)]

    matches = 0
    for player in pll:
        if victim2 == player:
            target = player
            break
        if player.startswith(victim2):
            target = player
            matches += 1
    else:
        if matches != 1:
            pm(cli, nick, "\u0002{0}\u0002 is currently not playing.".format(victim2))
            return
    victim2 = pl[pll.index(target)]

    if victim == victim2:
        pm(cli, nick, "You must choose two different people.")
        return

    var.MATCHMAKERS.append(nick)
    if victim in var.LOVERS:
        var.LOVERS[victim].append(victim2)
        var.ORIGINAL_LOVERS[victim].append(victim2)
    else:
        var.LOVERS[victim] = [victim2]
        var.ORIGINAL_LOVERS[victim] = [victim2]

    if victim2 in var.LOVERS:
        var.LOVERS[victim2].append(victim)
        var.ORIGINAL_LOVERS[victim2].append(victim)
    else:
        var.LOVERS[victim2] = [victim]
        var.ORIGINAL_LOVERS[victim2] = [victim]
    pm(cli, nick, "You have selected \u0002{0}\u0002 and \u0002{1}\u0002 to be lovers.".format(victim, victim2))

    if victim in var.PLAYERS and var.PLAYERS[victim]["cloak"] not in var.SIMPLE_NOTIFY:
        pm(cli, victim, ("You are \u0002in love\u0002 with {0}. If that player dies for any " +
                         "reason, the pain will be too much for you to bear and you will " +
                         "commit suicide.").format(victim2))
    else:
        pm(cli, victim, "You are \u0002in love\u0002 with {0}.".format(victim2))

    if victim2 in var.PLAYERS and var.PLAYERS[victim2]["cloak"] not in var.SIMPLE_NOTIFY:
        pm(cli, victim2, ("You are \u0002in love\u0002 with {0}. If that player dies for any " +
                         "reason, the pain will be too much for you to bear and you will " +
                         "commit suicide.").format(victim))
    else:
        pm(cli, victim2, "You are \u0002in love\u0002 with {0}.".format(victim))

    var.LOGGER.logBare(victim, "LOVERS", victim2)
    chk_nightdone(cli)

@pmcmd("target")
def target(cli, nick, rest):
    if var.PHASE in ("none", "join"):
        cli.notice(nick, "No game is currently running.")
        return
    elif nick not in var.list_players() or nick in var.DISCONNECTED.keys():
        cli.notice(nick, "You're not currently playing.")
        return
    if nick not in var.ROLES["assassin"]:
        pm(cli, nick, "Only an assassin may use this command.")
        return
    if var.PHASE != "night":
        pm(cli, nick, "You may only target people at night.")
        return
    if nick in var.TARGETED and var.TARGETED[nick] != None:
        pm(cli, nick, "You have already chosen a target.")
        return
    if nick in var.SILENCED:
        pm(cli, nick, "You have been silenced, and are unable to use any special powers")
        return
    pieces = [p.strip().lower() for p in re.split(" +",rest)]
    victim = pieces[0]

    if not victim:
        pm(cli, nick, "Not enough parameters")
        return

    pl = var.list_players()
    pll = [x.lower() for x in pl]

    matches = 0
    for player in pll:
        if victim == player:
            target = player
            break
        if player.startswith(victim):
            target = player
            matches += 1
    else:
        if matches != 1:
            pm(cli, nick, "\u0002{0}\u0002 is currently not playing.".format(victim))
            return
    victim = pl[pll.index(target)]

    if nick == victim:
        pm(cli, nick, "You may not target yourself.")
        return

    victim = choose_target(nick, victim)
    # assassin is a template so it will never get swapped, so don't check for exchanges with it
    var.TARGETED[nick] = victim
    pm(cli, nick, "You have selected \u0002{0}\u0002 as your target.".format(victim))

    var.LOGGER.logBare(nick, "TARGETED", victim)
    chk_nightdone(cli)

@pmcmd("hex")
def hex(cli, nick, rest):
    if var.PHASE in ("none", "join"):
        cli.notice(nick, "No game is currently running.")
        return
    elif nick not in var.list_players() or nick in var.DISCONNECTED.keys():
        cli.notice(nick, "You're not currently playing.")
        return
    if nick not in var.ROLES["hag"]:
        pm(cli, nick, "Only a hag may use this command.")
        return
    if var.PHASE != "night":
        pm(cli, nick, "You may only hex at night.")
        return
    if nick in var.HEXED:
        pm(cli, nick, "You have already hexed someone tonight.")
        return
    if nick in var.SILENCED:
        pm(cli, nick, "You have been silenced, and are unable to use any special powers")
        return
    pieces = [p.strip().lower() for p in re.split(" +",rest)]
    victim = pieces[0]

    if not victim:
        pm(cli, nick, "Not enough parameters")
        return

    pl = var.list_players()
    pll = [x.lower() for x in pl]

    matches = 0
    for player in pll:
        if victim == player:
            target = player
            break
        if player.startswith(victim):
            target = player
            matches += 1
    else:
        if matches != 1:
            pm(cli, nick, "\u0002{0}\u0002 is currently not playing.".format(victim))
            return
    victim = pl[pll.index(target)]

    if nick == victim:
        pm(cli, nick, "You may not target yourself.")
        return

    victim = choose_target(nick, victim)
    if check_exchange(cli, nick, victim):
        return
    vrole = var.get_role(victim)
    if vrole in var.WOLFCHAT_ROLES:
        pm(cli, nick, "Hexing another wolf would be a waste.")
        return

    var.HEXED.append(nick)
    var.TOBESILENCED.append(victim)
    pm(cli, nick, "You have cast a hex on \u0002{0}\u0002.".format(victim))

    var.LOGGER.logBare(nick, "HEXED", victim)
    chk_nightdone(cli)

@pmcmd("clone")
def clone(cli, nick, rest):
    if var.PHASE in ("none", "join"):
        cli.notice(nick, "No game is currently running.")
        return
    elif nick not in var.list_players() or nick in var.DISCONNECTED.keys():
        cli.notice(nick, "You're not currently playing.")
        return
    if nick not in var.ROLES["clone"]:
        pm(cli, nick, "Only a clone may use this command.")
        return
    if var.PHASE != "night" or not var.FIRST_NIGHT:
        pm(cli, nick, "You may only clone someone during the first night.")
        return
    if nick in var.CLONED.keys():
        pm(cli, nick, "You have already chosen to clone someone.")
        return
    # no var.SILENCED check for night 1 only roles; silence should only apply for the night after
    # but just in case, it also sucks if the one night you're allowed to act is when you are
    # silenced, so we ignore it here anyway.

    pieces = [p.strip().lower() for p in re.split(" +",rest)]
    victim = pieces[0]

    if not victim:
        pm(cli, nick, "Not enough parameters")
        return

    pl = var.list_players()
    pll = [x.lower() for x in pl]

    matches = 0
    for player in pll:
        if victim == player:
            target = player
            break
        if player.startswith(victim):
            target = player
            matches += 1
    else:
        if matches != 1:
            pm(cli, nick, "\u0002{0}\u0002 is currently not playing.".format(victim))
            return
    victim = pl[pll.index(target)]

    if nick == victim:
        pm(cli, nick, "You may not target yourself.")
        return

    var.CLONED[nick] = victim
    pm(cli, nick, "You have chosen to clone \u0002{0}\u0002.".format(victim))

    var.LOGGER.logBare(nick, "CLONED", victim)
    chk_nightdone(cli)

@hook("featurelist")  # For multiple targets with PRIVMSG
def getfeatures(cli, nick, *rest):
    for r in rest:
        if r.startswith("TARGMAX="):
            x = r[r.index("PRIVMSG:"):]
            if "," in x:
                l = x[x.index(":")+1:x.index(",")]
            else:
                l = x[x.index(":")+1:]
            l = l.strip()
            if not l or not l.isdigit():
                continue
            else:
                var.MAX_PRIVMSG_TARGETS = int(l)
                break



def mass_privmsg(cli, targets, msg, notice = False):
    while targets:
        if len(targets) <= var.MAX_PRIVMSG_TARGETS:
            bgs = ",".join(targets)
            targets = ()
        else:
            bgs = ",".join(targets[0:var.MAX_PRIVMSG_TARGETS])
            targets = targets[var.MAX_PRIVMSG_TARGETS:]
        if not notice:
            cli.msg(bgs, msg)
        else:
            cli.notice(bgs, msg)



@pmcmd("")
def relay(cli, nick, rest):
    """Let the wolves talk to each other through the bot"""
    if var.PHASE not in ("night", "day"):
        return

    badguys = var.list_players(var.WOLFCHAT_ROLES)
    if len(badguys) > 1:
        if nick in badguys:
            badguys.remove(nick)  #  remove self from list

            if rest.startswith("\01ACTION"):
                rest = rest[7:-1]
                mass_privmsg(cli, [guy for guy in badguys
                    if (guy in var.PLAYERS and
                        var.PLAYERS[guy]["cloak"] not in var.SIMPLE_NOTIFY)], "\02{0}\02{1}".format(nick, rest))
                mass_privmsg(cli, [guy for guy in badguys
                    if (guy in var.PLAYERS and
                        var.PLAYERS[guy]["cloak"] in var.SIMPLE_NOTIFY)], nick+rest, True)
            else:
                mass_privmsg(cli, [guy for guy in badguys
                    if (guy in var.PLAYERS and
                        var.PLAYERS[guy]["cloak"] not in var.SIMPLE_NOTIFY)], "\02{0}\02 says: {1}".format(nick, rest))
                mass_privmsg(cli, [guy for guy in badguys
                    if (guy in var.PLAYERS and
                        var.PLAYERS[guy]["cloak"] in var.SIMPLE_NOTIFY)], "\02{0}\02 says: {1}".format(nick, rest), True)

@pmcmd("")
def ctcp_ping(cli, nick, msg):
    if msg.startswith("\x01PING"):
        cli.notice(nick, msg)

def transition_night(cli):
    if var.PHASE == "night":
        return
    var.PHASE = "night"
    var.GAMEPHASE = "night"

    for x, tmr in var.TIMERS.items():  # cancel daytime timer
        tmr[0].cancel()
    var.TIMERS = {}

    # Reset nighttime variables
    var.KILLS = {}
    var.OTHER_KILLS = {}
    var.GUARDED = {}  # key = by whom, value = the person that is visited
    var.KILLER = ""  # nickname of who chose the victim
    var.SEEN = []  # list of seers that have had visions
    var.HEXED = [] # list of hags that have hexed
    var.SHAMANS = []
    var.PASSED = [] # list of hunters that have chosen not to kill
    var.OBSERVED = {}  # those whom werecrows have observed
    var.HVISITED = {}
    var.ASLEEP = []
    var.DYING = []
    var.PROTECTED = []
    var.DESPERATE = []
    var.REVEALED = []
    var.TOBESILENCED = []
    var.IMPATIENT = []
    var.PACIFISTS = []
    var.INFLUENTIAL = []
    var.TOBELYCANTHROPES = []
    var.TOBELUCKY = []
    var.TOBEDISEASED = []
    var.RETRIBUTION = []
    var.TOBEMISDIRECTED = []
    var.TOBEEXCHANGED = []
    var.NIGHT_START_TIME = datetime.now()
    var.NIGHT_COUNT += 1
    var.FIRST_NIGHT = (var.NIGHT_COUNT == 1)
    var.TOTEMS = {}
    var.ACTED_EXTRA = 0

    daydur_msg = ""

    if var.NIGHT_TIMEDELTA or var.START_WITH_DAY:  #  transition from day
        td = var.NIGHT_START_TIME - var.DAY_START_TIME
        var.DAY_START_TIME = None
        var.DAY_TIMEDELTA += td
        min, sec = td.seconds // 60, td.seconds % 60
        daydur_msg = "Day lasted \u0002{0:0>2}:{1:0>2}\u0002. ".format(min,sec)

    chan = botconfig.CHANNEL

    if var.NIGHT_TIME_LIMIT > 0:
        var.NIGHT_ID = time.time()
        t = threading.Timer(var.NIGHT_TIME_LIMIT, transition_day, [cli, var.NIGHT_ID])
        var.TIMERS["night"] = (t, var.NIGHT_ID, var.NIGHT_TIME_LIMIT)
        t.daemon = True
        t.start()

    if var.NIGHT_TIME_WARN > 0:
        t2 = threading.Timer(var.NIGHT_TIME_WARN, night_warn, [cli, var.NIGHT_ID])
        var.TIMERS["night_warn"] = (t2, var.NIGHT_ID, var.NIGHT_TIME_WARN)
        t2.daemon = True
        t2.start()

    # convert amnesiac and kill village elder if necessary
    if var.NIGHT_COUNT == var.AMNESIAC_NIGHTS:
        amns = copy.copy(var.ROLES["amnesiac"])
        for amn in amns:
            amnrole = var.FINAL_ROLES[amn]
            var.ROLES["amnesiac"].remove(amn)
            var.ROLES[amnrole].append(amn)
            var.AMNESIACS.append(amn)
            showrole = amnrole
            if showrole in ("village elder", "time lord"):
                showrole = "villager"
            elif showrole == "vengeful ghost":
                showrole = var.DEFAULT_ROLE
            pm(cli, amn, "Your amnesia clears and you now remember that you are a \u0002{0}\u0002!".format(showrole))
            if amnrole in var.WOLFCHAT_ROLES:
                for wolf in var.list_players(var.WOLFCHAT_ROLES):
                    pm(cli, wolf, "\u0002{0}\u0002 is now a \u0002{1}\u0002!".format(amn, showrole))

    numwolves = len(var.list_players(var.WOLF_ROLES))
    if var.NIGHT_COUNT >= numwolves + 1:
        for elder in var.ROLES["village elder"]:
            var.DYING.append(elder)

    # send PMs
    ps = var.list_players()
    wolves = var.list_players(var.WOLFCHAT_ROLES)
    for wolf in wolves:
        normal_notify = wolf in var.PLAYERS and var.PLAYERS[wolf]["cloak"] not in var.SIMPLE_NOTIFY
        role = var.get_role(wolf)
        cursed = "cursed " if wolf in var.ROLES["cursed villager"] else ""

        if normal_notify:
            if role == "wolf":
                pm(cli, wolf, ('You are a \u0002wolf\u0002. It is your job to kill all the '+
                               'villagers. Use "kill <nick>" to kill a villager.'))
            elif role == "traitor":
                pm(cli, wolf, ('You are a \u0002{0}traitor\u0002. You are exactly like a '+
                               'villager and not even a seer can see your true identity, '+
                               'only detectives can.').format(cursed))
            elif role == "werecrow":
                pm(cli, wolf, ('You are a \u0002werecrow\u0002. You are able to fly at night. '+
                               'Use "kill <nick>" to kill a a villager. Alternatively, you can '+
                               'use "observe <nick>" to check if someone is in bed or not. '+
                               'Observing will prevent you from participating in a killing.'))
            elif role == "hag":
                pm(cli, wolf, ('You are a \u0002{0}hag\u0002. You can hex someone to prevent them ' +
                               'from using any special powers they may have during the next day ' +
                               'and night. Use "hex <nick>" to hex them. Only detectives can reveal ' +
                               'your true identity, seers will see you as a regular villager.').format(cursed))
            elif role == "sorcerer":
                pm(cli, wolf, ('You are a \u0002{0}sorcerer\u0002. You can use "observe <nick>" to ' +
                               'observe someone and determine if they are the seer, oracle, or augur. ' +
                               'Only detectives can reveal your true identity, seers will see you ' +
                               'as a regular villager.').format(cursed))
            elif role == "wolf cub":
                pm(cli, wolf, ('You are a \u0002wolf cub\u0002. While you cannot kill anyone, ' +
                               'the other wolves will become enraged if you die and will get ' +
                               'two kills the following night.'))
            else:
                # catchall in case we forgot something above
                pm(cli, wolf, ('You are a \u0002{0}\u0002. There would normally be instructions ' +
                               'here, but someone forgot to add them in. Please report this to ' +
                               'the admins, you can PM me "admins" for a list of available ones.').format(role))

            if len(wolves) > 1:
                pm(cli, wolf, 'Also, if you PM me, your message will be relayed to other wolves.')
        else:
            pm(cli, wolf, "You are a \02{0}{1}\02.".format(cursed, role))  # !simple

        pl = ps[:]
        random.shuffle(pl)
        pl.remove(wolf)  # remove self from list
        for i, player in enumerate(pl):
            prole = var.get_role(player)
            if prole in var.WOLFCHAT_ROLES:
                cursed = ""
                if player in var.ROLES["cursed villager"]:
                    cursed = "cursed "
                pl[i] = "\u0002{0}\u0002 ({1}{2})".format(player, cursed, prole)
            elif player in var.ROLES["cursed villager"]:
                pl[i] = player + " (cursed)"

        pm(cli, wolf, "Players: " + ", ".join(pl))
        if wolf in var.WOLF_GUNNERS.keys() and var.WOLF_GUNNERS[wolf] > 0:
            pm(cli, wolf, "You have a \u0002gun\u0002 with {0} bullet{1}.".format(var.WOLF_GUNNERS[wolf], "s" if var.WOLF_GUNNERS[wolf] > 1 else ""))
        if var.DISEASED_WOLVES:
            pm(cli, wolf, 'You are feeling ill tonight, and are unable to kill anyone.')
        elif var.ANGRY_WOLVES and role in ("wolf", "werecrow"):
            pm(cli, wolf, 'You are \u0002angry\u0002 tonight, and may kill two targets by using "kill <nick1> and <nick2>"')

    for seer in var.list_players(["seer", "oracle", "augur"]):
        pl = ps[:]
        random.shuffle(pl)
        role = var.get_role(seer)
        pl.remove(seer)  # remove self from list

        a = "a"
        if role in ("oracle", "augur"):
            a = "an"

        if role == "seer":
            what = "the role of a player"
        elif role == "oracle":
            what = "whether or not a player is a wolf"
        elif role == "augur":
            what = "which team a player is on"
        else:
            what = "??? (this is a bug, please report to admins)"

        if seer in var.PLAYERS and var.PLAYERS[seer]["cloak"] not in var.SIMPLE_NOTIFY:
            pm(cli, seer, ('You are {0} \u0002{1}\u0002. '+
                          'It is your job to detect the wolves, you '+
                          'may have a vision once per night. '+
                          'Use "see <nick>" to see {2}.').format(a, role, what))
        else:
            pm(cli, seer, "You are {0} \02{1}\02.".format(a, role))  # !simple
        pm(cli, seer, "Players: " + ", ".join(pl))

    for harlot in var.ROLES["harlot"]:
        pl = ps[:]
        random.shuffle(pl)
        pl.remove(harlot)
        if harlot in var.PLAYERS and var.PLAYERS[harlot]["cloak"] not in var.SIMPLE_NOTIFY:
            cli.msg(harlot, ('You are a \u0002harlot\u0002. '+
                             'You may spend the night with one person per round. '+
                             'If you visit a victim of a wolf, or visit a wolf, '+
                             'you will die. Use visit to visit a player.'))
        else:
            cli.notice(harlot, "You are a \02harlot\02.")  # !simple
        pm(cli, harlot, "Players: " + ", ".join(pl))

    # the messages for angel and guardian angel are different enough to merit individual loops
    for g_angel in var.ROLES["bodyguard"]:
        pl = ps[:]
        random.shuffle(pl)
        pl.remove(g_angel)
        chance = math.floor(var.BODYGUARD_DIES_CHANCE * 100)
        warning = ""
        if chance > 0:
            warning = "If you guard a wolf, there is a {0}% chance of you dying. ".format(chance)

        if g_angel in var.PLAYERS and var.PLAYERS[g_angel]["cloak"] not in var.SIMPLE_NOTIFY:
            cli.msg(g_angel, ('You are a \u0002bodyguard\u0002. '+
                              'It is your job to protect the villagers. {0}If you guard '+
                              'a victim, you will sacrifice yourself to save them. ' +
                              'Use "guard <nick>" to guard a player.').format(warning))
        else:
            cli.notice(g_angel, "You are a \02bodyguard\02.")  # !simple
        pm(cli, g_angel, "Players: " + ", ".join(pl))

    for gangel in var.ROLES["guardian angel"]:
        pl = ps[:]
        random.shuffle(pl)
        pl.remove(gangel)
        chance = math.floor(var.GUARDIAN_ANGEL_DIES_CHANCE * 100)
        warning = ""
        if chance > 0:
            warning = "If you guard a wolf, there is a {0}% chance of you dying. ".format(chance)

        if gangel in var.PLAYERS and var.PLAYERS[gangel]["cloak"] not in var.SIMPLE_NOTIFY:
            cli.msg(gangel, ('You are a \u0002guardian angel\u0002. '+
                              'It is your job to protect the villagers. {0}If you guard '+
                              'a victim, they will live. You may not guard the same person two nights in a row.' +
                              'Use "guard <nick>" to guard a player.').format(warning))
        else:
            cli.notice(gangel, "You are a \02guardian angel\02.")  # !simple
        pm(cli, gangel, "Players: " + ", ".join(pl))

    for dttv in var.ROLES["detective"]:
        pl = ps[:]
        random.shuffle(pl)
        pl.remove(dttv)
        chance = math.floor(var.DETECTIVE_REVEALED_CHANCE * 100)
        warning = ""
        if chance > 0:
            warning = ("Each time you use your ability, you risk a {0}% chance of having " +
                       "your identity revealed to the wolves. ").format(chance)
        if dttv in var.PLAYERS and var.PLAYERS[dttv]["cloak"] not in var.SIMPLE_NOTIFY:
            cli.msg(dttv, ("You are a \u0002detective\u0002.\n"+
                          "It is your job to determine all the wolves and traitors. "+
                          "Your job is during the day, and you can see the true "+
                          "identity of all players, even traitors.\n"+
                          '{0}Use "id <nick>" in PM to identify any player during the day.').format(warning))
        else:
            cli.notice(dttv, "You are a \02detective\02.")  # !simple
        pm(cli, dttv, "Players: " + ", ".join(pl))

    for drunk in var.ROLES["village drunk"]:
        if drunk in var.PLAYERS and var.PLAYERS[drunk]["cloak"] not in var.SIMPLE_NOTIFY:
            cli.msg(drunk, "You have been drinking too much! You are the \u0002village drunk\u0002.")
        else:
            cli.notice(drunk, "You are the \u0002village drunk\u0002.")

    for shaman in var.list_players(["shaman", "crazed shaman"]):
        pl = ps[:]
        random.shuffle(pl)
        role = var.get_role(shaman)
        rand = random.random()
        target = 0
        for t, c in var.TOTEM_CHANCES.items():
            target += var.TOTEM_CHANCES[t][0 if role == "shaman" else 1]
            if rand <= target:
                var.TOTEMS[shaman] = t
                break
        else:
            # some sort of error (floating point issues so the %ages didn't sum to 1 or something)
            # just give them death because I'm lazy
            var.TOTEMS[shaman] = 'death'
        if shaman in var.PLAYERS and var.PLAYERS[shaman]["cloak"] not in var.SIMPLE_NOTIFY:
            cli.msg(shaman, ('You are a \u0002{0}\u0002. You can select a player to receive ' +
                             'a {1}totem each night by using "give <nick>". You may give yourself a totem, but you ' +
                             'may not give the same player a totem two nights in a row.').format(role, "random " if shaman in var.ROLES["crazed shaman"] else ""))
            if shaman in var.ROLES["shaman"]:
                totem = var.TOTEMS[shaman]
                tmsg = 'You have the \u0002{0}\u0002 totem. '.format(totem)
                if totem == "death":
                    tmsg += 'The player who is given this totem will die tonight, even if they are being protected.'
                elif totem == "protection":
                    tmsg += 'The player who is given this totem is protected from dying tonight.'
                elif totem == "revealing":
                    tmsg += 'If the player who is given this totem is lynched, their role is revealed to everyone instead of them dying.'
                elif totem == "narcolepsy":
                    tmsg += 'The player who is given this totem will be unable to vote during the day tomorrow.'
                elif totem == "silence":
                    tmsg += 'The player who is given this totem will be unable to use any special powers during the day tomorrow and the night after.'
                elif totem == "desperation":
                    tmsg += 'If the player who is given this totem is lynched, the last player to vote them will also die.'
                elif totem == "impatience":
                    tmsg += 'The player who is given this totem is counted as voting for everyone except themselves, even if they do not !vote.'
                elif totem == "pacifism":
                    tmsg += 'Votes by the player who is given this totem do not count.'
                elif totem == "influence":
                    tmsg += 'Votes by the player who is given this totem count twice.'
                elif totem == "exchange":
                    tmsg += 'The first person to use a power on the player given this totem tomorrow night will have their role swapped with the recipient.'
                elif totem == "lycanthropy":
                    tmsg += 'If the player who is given this totem is targeted by wolves tomorrow night, they will become a wolf.'
                elif totem == "luck":
                    tmsg += 'If the player who is given this totem is targeted tomorrow night, one of the players adjacent to them will be targeted instead.'
                elif totem == "pestilence":
                    tmsg += 'If the player who is given this totem is killed by wolves tomorrow night, the wolves will not be able to kill the night after.'
                elif totem == "retribution":
                    tmsg += 'If the player who is given this totem will die tonight, they also kill anyone who killed them.'
                elif totem == "misdirection":
                    tmsg += 'If the player who is given this totem attempts to use a power the following day or night, they will target a player adjacent to their intended target instead of the player they targeted.'
                else:
                    tmsg += 'No description for this totem is available. This is a bug, so please report this to the admins.'
                cli.msg(shaman, tmsg)
        else:
            cli.notice(shaman, "You are a \u0002{0}\u0002.".format(role))
            if shaman in var.ROLES["shaman"]:
                cli.notice(shaman, "You have the \u0002{0}\u0002 totem.".format(var.TOTEMS[shaman]))
        pm(cli, shaman, "Players: " + ", ".join(pl))

    for hunter in var.ROLES["hunter"]:
        if hunter in var.HUNTERS:
            continue #already killed
        pl = ps[:]
        random.shuffle(pl)
        pl.remove(hunter)
        if hunter in var.PLAYERS and var.PLAYERS[hunter]["cloak"] not in var.SIMPLE_NOTIFY:
            cli.msg(hunter, ('You are a \u0002hunter\u0002. Once per game, you may kill another ' +
                             'player with "kill <nick>". If you do not wish to kill anyone tonight, ' +
                             'use "pass" instead.'))
        else:
            cli.notice(hunter, "You are a \u0002hunter\u0002.")
        pm(cli, hunter, "Players: " + ", ".join(pl))

    for fool in var.ROLES["fool"]:
        if fool in var.PLAYERS and var.PLAYERS[fool]["cloak"] not in var.SIMPLE_NOTIFY:
            cli.msg(fool, ('You are a \u0002fool\u0002. The game immediately ends with you ' +
                           'being the only winner if you are lynched during the day. You cannot ' +
                           'otherwise win this game.'))
        else:
            cli.notice(fool, "You are a \u0002fool\u0002.")

    for jester in var.ROLES["jester"]:
        if jester in var.PLAYERS and var.PLAYERS[jester]["cloak"] not in var.SIMPLE_NOTIFY:
            cli.msg(jester, ('You are a \u0002jester\u0002. You will win alongside the normal winners ' +
                             'if you are lynched during the day. You cannot otherwise win this game.'))
        else:
            cli.notice(jester, "You are a \u0002jester\u0002.")

    for monster in var.ROLES["monster"]:
        if monster in var.PLAYERS and var.PLAYERS[monster]["cloak"] not in var.SIMPLE_NOTIFY:
            cli.msg(monster, ('You are a \u0002monster\u0002. You cannot be killed by the wolves. ' +
                              'If you survive until the end of the game, you win instead of the ' +
                              'normal winners.'))
        else:
            cli.notice(monster, "You are a \u0002monster\u0002.")

    for lycan in var.ROLES["lycan"]:
        if lycan in var.PLAYERS and var.PLAYERS[lycan]["cloak"] not in var.SIMPLE_NOTIFY:
            cli.msg(lycan, ('You are a \u0002lycan\u0002. You are currently on the side of the ' +
                            'villagers, but will turn into a wolf if you are targeted by them ' +
                            'during the night.'))
        else:
            cli.notice(lycan, "You are a \u0002lycan\u0002.")

    for v_ghost, who in var.VENGEFUL_GHOSTS.items():
        wolves = var.list_players(var.WOLFTEAM_ROLES)
        if who == "wolves":
            pl = wolves
        else:
            pl = ps[:]
            for wolf in wolves:
                pl.remove(wolf)

        random.shuffle(pl)

        if v_ghost in var.PLAYERS and var.PLAYERS[v_ghost]["cloak"] not in var.SIMPLE_NOTIFY:
            cli.msg(v_ghost, ('You are a \u0002vengeful ghost\u0002, sworn to take revenge on the ' +
                              '{0} that you believe killed you. You must kill one of them with ' +
                              '"kill <nick>" tonight. If you do not, one of them will be selected ' +
                              'at random.').format(who))
        else:
            cli.notice(v_ghost, "You are a \u0002vengeful ghost\u0002.")
        pm(cli, v_ghost, who.capitalize() + ": " + ", ".join(pl))

    for ass in var.ROLES["assassin"]:
        if ass in var.TARGETED and var.TARGETED[ass] != None:
            continue # someone already targeted
        pl = ps[:]
        random.shuffle(pl)
        pl.remove(ass)
        if ass in var.PLAYERS and var.PLAYERS[ass]["cloak"] not in var.SIMPLE_NOTIFY:
            cli.msg(ass, ('You are an \u0002assassin\u0002. Choose a target with ' +
                          '"target <nick>", if you die you will take out your target with you. ' +
                          'If your target dies you may choose another one.'))
        else:
            cli.notice(ass, "You are an \u0002assassin\u0002.")
        pm(cli, ass, "Players: " + ", ".join(pl))

    if var.FIRST_NIGHT:
        for mm in var.ROLES["matchmaker"]:
            pl = ps[:]
            random.shuffle(pl)
            if mm in var.PLAYERS and var.PLAYERS[mm]["cloak"] not in var.SIMPLE_NOTIFY:
                cli.msg(mm, ('You are a \u0002matchmaker\u0002. You can select two players ' +
                             'to be lovers with "choose <nick1> and <nick2>". If one lover ' +
                             'dies, the other will as well. You may select yourself as one ' +
                             'of the lovers. You may only select lovers during the first night.'))
            else:
                cli.notice(mm, "You are a \u0002matchmaker\u0002")
            pm(cli, mm, "Players: " + ", ".join(pl))

        for clone in var.ROLES["clone"]:
            pl = ps[:]
            random.shuffle(pl)
            pl.remove(clone)
            if clone in var.PLAYERS and var.PLAYERS[clone]["cloak"] not in var.SIMPLE_NOTIFY:
                cli.msg(clone, ('You are a \u0002clone\u0002. You can select someone to clone ' +
                                'with "clone <nick>". If that player dies, you become their ' +
                                'role(s). You may only clone someone during the first night.'))
            else:
                cli.notice(clone, "You are a \u0002clone\u0002")
            pm(cli, clone, "Players: "+", ".join(pl))

        for ms in var.ROLES["mad scientist"]:
            if ms in var.PLAYERS and var.PLAYERS[ms]["cloak"] not in var.SIMPLE_NOTIFY:
                cli.msg(ms, ("You are the \u0002mad scientist\u0002. If you are lynched during " +
                             "the day, you will let loose a potent chemical concoction that will " +
                             "kill the players that joined immediately before and after you if " +
                             "they are still alive."))
            else:
                cli.notice(ms, "You are the \u0002mad scientist\u0002.")

        for minion in var.ROLES["minion"]:
            wolves = var.list_players(var.WOLF_ROLES)
            random.shuffle(wolves)
            if minion in var.PLAYERS and var.PLAYERS[minion]["cloak"] not in var.SIMPLE_NOTIFY:
                cli.msg(minion, "You are a \u0002minion\u0002. It is your job to help the wolves kill all of the villagers.")
            else:
                cli.notice(minion, "You are a \u0002minion\u0002.")
            pm(cli, minion, "Wolves: " + ", ".join(wolves))

        villagers = copy.copy(var.ROLES["villager"])
        villagers += var.ROLES["time lord"] + var.ROLES["village elder"]
        if var.DEFAULT_ROLE == "villager":
            villagers += var.ROLES["vengeful ghost"] + var.ROLES["amnesiac"]
        for villager in villagers:
            if villager in var.PLAYERS and var.PLAYERS[villager]["cloak"] not in var.SIMPLE_NOTIFY:
                cli.msg(villager, "You are a \u0002villager\u0002. It is your job to lynch all of the wolves.")
            else:
                cli.notice(villager, "You are a \u0002villager\u0002.")

        cultists = copy.copy(var.ROLES["cultist"])
        if var.DEFAULT_ROLE == "cultist":
            cultists += var.ROLES["vengeful ghost"] + var.ROLES["amnesiac"]
        for cultist in cultists:
            if cultist in var.PLAYERS and var.PLAYERS[cultist]["cloak"] not in var.SIMPLE_NOTIFY:
                cli.msg(cultist, "You are a \u0002cultist\u0002. It is your job to help the wolves kill all of the villagers.")
            else:
                cli.notice(cultist, "You are a \u0002cultist\u0002.")

    for g in var.GUNNERS.keys():
        if g not in ps:
            continue
        elif not var.GUNNERS[g]:
            continue
        elif var.GUNNERS[g] == 0:
            continue
        norm_notify = g in var.PLAYERS and var.PLAYERS[g]["cloak"] not in var.SIMPLE_NOTIFY
        role = "gunner"
        if g in var.ROLES["sharpshooter"]:
            role = "sharpshooter"
        if norm_notify:
            if role == "gunner":
                gun_msg = ('You are a \02{0}\02 and hold a gun that shoots special silver bullets. ' +
                           'You may only use it during the day by typing "{0}shoot <nick>" in channel. '.format(botconfig.CMD_CHAR) +
                           'Wolves and the crow will die instantly when shot, but anyone else will ' +
                           'likely survive. You have {1}.')
            elif role == "sharpshooter":
                gun_msg = ('You are a \02{0}\02 and hold a gun that shoots special silver bullets. ' +
                           'You may only use it during the day by typing "{0}shoot <nick>" in channel. '.format(botconfig.CMD_CHAR) +
                           'Wolves and the crow will die instantly when shot, and anyone else will ' +
                           'likely die as well due to your skill with the gun. You have {1}.')
        else:
            gun_msg = ("You are a \02{0}\02 and have a gun with {1}.")
        if var.GUNNERS[g] == 1:
            gun_msg = gun_msg.format(role, "1 bullet")
        elif var.GUNNERS[g] > 1:
            gun_msg = gun_msg.format(role, str(var.GUNNERS[g]) + " bullets")
        else:
            continue

        pm(cli, g, gun_msg)

    dmsg = (daydur_msg + "It is now nighttime. All players "+
                   "check for PMs from me for instructions. "+
                   "If you did not receive one, simply sit back, "+
                   "relax, and wait patiently for morning.")
    cli.msg(chan, dmsg)
    var.LOGGER.logMessage(dmsg.replace("\02", ""))
    var.LOGGER.logBare("NIGHT", "BEGIN")

    # cli.msg(chan, "DEBUG: "+str(var.ROLES))
    if len(var.ROLES["wolf"] + var.ROLES["werecrow"]) == 0 or var.DISEASED_WOLVES:  # Probably something interesting going on.
        chk_nightdone(cli)
        chk_traitor(cli)



def cgamemode(cli, arg):
    chan = botconfig.CHANNEL
    if var.ORIGINAL_SETTINGS:  # needs reset
        reset_settings()

    modeargs = arg.split("=", 1)

    modeargs = [a.strip() for a in modeargs]
    if modeargs[0] in var.GAME_MODES.keys():
        md = modeargs.pop(0)
        try:
            gm = var.GAME_MODES[md](*modeargs)
            for attr in dir(gm):
                val = getattr(gm, attr)
                if (hasattr(var, attr) and not callable(val)
                                        and not attr.startswith("_")):
                    var.ORIGINAL_SETTINGS[attr] = getattr(var, attr)
                    setattr(var, attr, val)
            return True
        except var.InvalidModeException as e:
            cli.msg(botconfig.CHANNEL, "Invalid mode: "+str(e))
            return False
    else:
        cli.msg(chan, "Mode \u0002{0}\u0002 not found.".format(modeargs[0]))


@cmd("start")
def start(cli, nick, chann_, rest):
    """Starts a game of Werewolf"""

    chan = botconfig.CHANNEL

    villagers = var.list_players()
    pl = villagers[:]

    if var.PHASE == "none":
        cli.notice(nick, "No game is currently running.")
        return
    if var.PHASE != "join":
        cli.notice(nick, "Werewolf is already in play.")
        return
    if nick not in villagers and nick != chan:
        cli.notice(nick, "You're currently not playing.")
        return

    now = datetime.now()
    var.GAME_START_TIME = now  # Only used for the idler checker
    dur = int((var.CAN_START_TIME - now).total_seconds())
    if dur > 0:
        cli.msg(chan, "Please wait at least {0} more seconds.".format(dur))
        return

    if len(villagers) < var.MIN_PLAYERS:
        cli.msg(chan, "{0}: \u0002{1}\u0002 or more players are required to play.".format(nick, var.MIN_PLAYERS))
        return

    if len(villagers) > var.MAX_PLAYERS:
        cli.msg(chan, "{0}: At most \u0002{1}\u0002 players may play in this game mode.".format(nick, var.MAX_PLAYERS))
        return

    for index in range(len(var.ROLE_INDEX) - 1, -1, -1):
        if var.ROLE_INDEX[index] <= len(villagers):
            addroles = {k:v[index] for k,v in var.ROLE_GUIDE.items()}
            break
    else:
        cli.msg(chan, "{0}: No game settings are defined for \u0002{1}\u0002 player games.".format(nick, len(villagers)))
        return

    # Cancel join timer
    if 'join' in var.TIMERS:
        var.TIMERS['join'][0].cancel()
        del var.TIMERS['join']

    if var.ORIGINAL_SETTINGS:  # Custom settings
        while True:
            wvs = sum(addroles[r] for r in var.WOLFCHAT_ROLES)
            if len(villagers) < (sum(addroles.values()) - sum([addroles[r] for r in var.TEMPLATE_RESTRICTIONS.keys()])):
                cli.msg(chan, "There are too few players in the "+
                              "game to use the custom roles.")
            elif not wvs:
                cli.msg(chan, "There has to be at least one wolf!")
            elif wvs > (len(villagers) / 2):
                cli.msg(chan, "Too many wolves.")
            else:
                break
            reset_settings()
            cli.msg(chan, "The default settings have been restored.  Please !start again.")
            var.PHASE = "join"
            return


    if var.ADMIN_TO_PING:
        if "join" in COMMANDS.keys():
            COMMANDS["join"] = [lambda *spam: cli.msg(chan, "This command has been disabled by an admin.")]
        if "start" in COMMANDS.keys():
            COMMANDS["start"] = [lambda *spam: cli.msg(chan, "This command has been disabled by an admin.")]

    var.ALL_PLAYERS = copy.copy(var.ROLES["person"])
    var.ROLES = {}
    var.GUNNERS = {}
    var.WOLF_GUNNERS = {}
    var.SEEN = []
    var.OBSERVED = {}
    var.KILLS = {}
    var.GUARDED = {}
    var.HVISITED = {}
    var.HUNTERS = []
    var.LYCANS = []
    var.VENGEFUL_GHOSTS = {}
    var.CLONED = {}
    var.TARGETED = {}
    var.LASTGUARDED = {}
    var.LASTGIVEN = {}
    var.LOVERS = {}
    var.MATCHMAKERS = []
    var.REVEALED_MAYORS = []
    var.SILENCED = []
    var.TOBESILENCED = []
    var.DESPERATE = []
    var.REVEALED = []
    var.ASLEEP = []
    var.PROTECTED = []
    var.DYING = []
    var.JESTERS = []
    var.AMNESIACS = []
    var.NIGHT_COUNT = 0
    var.DAY_COUNT = 0
    var.ANGRY_WOLVES = False
    var.DISEASED_WOLVES = False
    var.FINAL_ROLES = {}
    var.ORIGINAL_LOVERS = {}
    var.IMPATIENT = []
    var.PACIFISTS = []
    var.INFLUENTIAL = []
    var.LYCANTHROPES = []
    var.TOBELYCANTHROPES = []
    var.LUCKY = []
    var.TOBELUCKY = []
    var.DISEASED = []
    var.TOBEDISEASED = []
    var.RETRIBUTION = []
    var.MISDIRECTED = []
    var.TOBEMISDIRECTED = []
    var.EXCHANGED = []
    var.TOBEEXCHANGED = []
    var.ACTED_EXTRA = 0

    for role, count in addroles.items():
        if role in var.TEMPLATE_RESTRICTIONS.keys():
            var.ROLES[role] = [None] * count
            continue # We deal with those later, see below
        selected = random.sample(villagers, count)
        var.ROLES[role] = selected
        for x in selected:
            villagers.remove(x)

    for v in villagers:
        var.ROLES[var.DEFAULT_ROLE].append(v)

    # Now for the templates
    for template, restrictions in var.TEMPLATE_RESTRICTIONS.items():
        if template == "sharpshooter":
            continue # sharpshooter gets applied specially
        possible = pl[:]
        for cannotbe in var.list_players(restrictions):
            if cannotbe in possible:
                possible.remove(cannotbe)
        if len(possible) < len(var.ROLES[template]):
            cli.msg(chan, "Not enough valid targets for the {0} template.".format(template))
            if var.ORIGINAL_SETTINGS:
                var.ROLES = {"person": var.ALL_PLAYERS}
                reset_settings()
                cli.msg(chan, "The default settings have been restored.  Please !start again.")
                var.PHASE = "join"
                return
            else:
                cli.msg(chan, "This role has been skipped for this game.")
                continue

        var.ROLES[template] = random.sample(possible, len(var.ROLES[template]))

    # Handle gunner
    cannot_be_sharpshooter = var.list_players(var.TEMPLATE_RESTRICTIONS["sharpshooter"])
    gunner_list = copy.copy(var.ROLES["gunner"])
    num_sharpshooters = 0
    for gunner in gunner_list:
        if gunner in var.ROLES["village drunk"]:
            var.GUNNERS[gunner] = (var.DRUNK_SHOTS_MULTIPLIER * math.ceil(var.SHOTS_MULTIPLIER * len(pl)))
        elif num_sharpshooters < addroles["sharpshooter"] and gunner not in cannot_be_sharpshooter and random.random() <= var.SHARPSHOOTER_CHANCE:
            var.GUNNERS[gunner] = math.ceil(var.SHARPSHOOTER_MULTIPLIER * len(pl))
            var.ROLES["gunner"].remove(gunner)
            var.ROLES["sharpshooter"].append(gunner)
            num_sharpshooters += 1
        else:
            var.GUNNERS[gunner] = math.ceil(var.SHOTS_MULTIPLIER * len(pl))

    while True:
        try:
            var.ROLES["sharpshooter"].remove(None)
        except ValueError:
            break

    var.SPECIAL_ROLES["goat herder"] = []
    if var.GOAT_HERDER:
       var.SPECIAL_ROLES["goat herder"] = [ nick ]

    cli.msg(chan, ("{0}: Welcome to Werewolf, the popular detective/social party "+
                   "game (a theme of Mafia).").format(", ".join(pl)))
    cli.mode(chan, "+m")

    var.ORIGINAL_ROLES = copy.deepcopy(var.ROLES)  # Make a copy

    # Handle amnesiac
    amnroles = list(var.ROLE_GUIDE.keys())
    for nope in var.AMNESIAC_BLACKLIST:
        amnroles.remove(nope)
    for nope in var.TEMPLATE_RESTRICTIONS.keys():
        if nope in amnroles:
            amnroles.remove(nope)
    for amnesiac in var.ROLES["amnesiac"]:
        var.FINAL_ROLES[amnesiac] = random.choice(amnroles)

    var.DAY_TIMEDELTA = timedelta(0)
    var.NIGHT_TIMEDELTA = timedelta(0)
    var.DAY_START_TIME = datetime.now()
    var.NIGHT_START_TIME = datetime.now()

    var.LAST_PING = None

    var.LOGGER.log("Game Start")
    var.LOGGER.logBare("GAME", "BEGIN", nick)
    var.LOGGER.logBare(str(len(pl)), "PLAYERCOUNT")

    var.LOGGER.log("***")
    var.LOGGER.log("ROLES: ")
    roles = copy.copy(var.ROLES)
    for rol in roles:
        r = []
        for rw in var.plural(rol).split(" "):
            rwu = rw[0].upper()
            if len(rw) > 1:
                rwu += rw[1:]
            r.append(rwu)
        r = " ".join(r)
        try:
            var.LOGGER.log("{0}: {1}".format(r, ", ".join(var.ROLES[rol])))
            for plr in var.ROLES[rol]:
                var.LOGGER.logBare(plr, "ROLE", rol)
        except TypeError:
            var.ROLES[rol] = []

    if var.GUNNERS:
        var.LOGGER.log("Villagers With Bullets: "+", ".join([x+"("+str(y)+")" for x,y in var.GUNNERS.items()]))

    var.LOGGER.log("***")

    var.PLAYERS = {plr:dict(var.USERS[plr]) for plr in pl if plr in var.USERS}

    var.FIRST_NIGHT = True
    if not var.START_WITH_DAY:
        var.GAMEPHASE = "night"
        transition_night(cli)
    else:
        var.FIRST_DAY = True
        var.GAMEPHASE = "day"
        transition_day(cli)

    for cloak in list(var.STASISED.keys()):
        var.STASISED[cloak] -= 1
        if var.STASISED[cloak] <= 0:
            del var.STASISED[cloak]

    # DEATH TO IDLERS!
    reapertimer = threading.Thread(None, reaper, args=(cli,var.GAME_ID))
    reapertimer.daemon = True
    reapertimer.start()



@hook("error")
def on_error(cli, pfx, msg):
    if msg.endswith("(Excess Flood)"):
        restart_program(cli, "excess flood", "")
    elif msg.startswith("Closing Link:"):
        raise SystemExit

@cmd("fstasis", admin_only=True)
def fstasis(cli, nick, chan, rest):
    """Admin command for removing or setting stasis penalties."""
    data = rest.split()
    msg = None
    if data:
        lusers = {k.lower(): v for k, v in var.USERS.items()}
        user = data[0].lower()
        #if user not in lusers:
        #    pm(cli, nick, "Sorry, {0} cannot be found.".format(data[0]))
        #    return

        if user in lusers:
            cloak = lusers[user]['cloak']
        else:
            cloak = user

        if len(data) == 1:
            if cloak in var.STASISED:
                msg = "{0} ({1}) is in stasis for {2} games.".format(data[0], cloak, var.STASISED[cloak])
            else:
                msg = "{0} ({1}) is not in stasis.".format(data[0], cloak)
        else:
            try:
                amt = int(data[1])
            except ValueError:
                pm(cli, nick, "Sorry, invalid integer argument.")
                return

            if amt > 0:
                var.STASISED[cloak] = amt
                msg = "{0} ({1}) is now in stasis for {2} games.".format(data[0], cloak, amt)
            else:
                if cloak in var.STASISED:
                    del var.STASISED[cloak]
                    msg = "{0} ({1}) is no longer in stasis.".format(data[0], cloak)
                else:
                    msg = "{0} ({1}) is not in stasis.".format(data[0], cloak)
    else:
        if var.STASISED:
            msg = "Currently stasised: {0}".format(", ".join(
                "{0}: {1}".format(cloak, number)
                for cloak, number in var.STASISED.items()))
        else:
            msg = "Nobody is currently stasised."

    if msg:
        if chan == nick:
            pm(cli, nick, msg)
        else:
            cli.msg(chan, msg)

@pmcmd("fstasis", admin_only=True)
def fstasis_pm(cli, nick, rest):
    fstasis(cli, nick, nick, rest)



@cmd("wait", "w")
def wait(cli, nick, chann_, rest):
    """Increase the wait time (before !start can be used)"""
    pl = var.list_players()

    chan = botconfig.CHANNEL


    if var.PHASE == "none":
        cli.notice(nick, "No game is currently running.")
        return
    if var.PHASE != "join":
        cli.notice(nick, "Werewolf is already in play.")
        return
    if nick not in pl:
        cli.notice(nick, "You're currently not playing.")
        return
    if var.WAITED >= var.MAXIMUM_WAITED:
        cli.msg(chan, "Limit has already been reached for extending the wait time.")
        return

    now = datetime.now()
    if now > var.CAN_START_TIME:
        var.CAN_START_TIME = now + timedelta(seconds=var.EXTRA_WAIT)
    else:
        var.CAN_START_TIME += timedelta(seconds=var.EXTRA_WAIT)
    var.WAITED += 1
    cli.msg(chan, ("\u0002{0}\u0002 increased the wait time by "+
                  "{1} seconds.").format(nick, var.EXTRA_WAIT))



@cmd("fwait", admin_only=True)
def fwait(cli, nick, chann_, rest):

    pl = var.list_players()

    chan = botconfig.CHANNEL


    if var.PHASE == "none":
        cli.notice(nick, "No game is currently running.")
        return
    if var.PHASE != "join":
        cli.notice(nick, "Werewolf is already in play.")
        return

    rest = re.split(" +", rest.strip(), 1)[0]
    if rest and (rest.isdigit() or (rest[0] == '-' and rest[1:].isdigit())):
        if len(rest) < 4:
            extra = int(rest)
        else:
            cli.msg(chan, "{0}: We don't have all day!".format(nick))
            return
    else:
        extra = var.EXTRA_WAIT

    now = datetime.now()
    if now > var.CAN_START_TIME:
        var.CAN_START_TIME = now + timedelta(seconds=extra)
    else:
        var.CAN_START_TIME += timedelta(seconds=extra)
    var.WAITED += 1
    cli.msg(chan, ("\u0002{0}\u0002 forcibly increased the wait time by "+
                  "{1} seconds.").format(nick, extra))


@cmd("fstop",admin_only=True)
def reset_game(cli, nick, chan, rest):
    if var.PHASE == "none":
        cli.notice(nick, "No game is currently running.")
        return
    cli.msg(botconfig.CHANNEL, "\u0002{0}\u0002 has forced the game to stop.".format(nick))
    var.LOGGER.logMessage("{0} has forced the game to stop.".format(nick))
    if var.PHASE != "join":
        stop_game(cli)
    else:
        reset_modes_timers(cli)
        reset(cli)


@pmcmd("rules")
def pm_rules(cli, nick, rest):
    cli.notice(nick, var.RULES)

@cmd("rules")
def show_rules(cli, nick, chan, rest):
    """Displays the rules"""
    if var.PHASE in ("day", "night") and nick not in var.list_players():
        cli.notice(nick, var.RULES)
        return
    cli.msg(botconfig.CHANNEL, var.RULES)
    var.LOGGER.logMessage(var.RULES)


@pmcmd("help", raw_nick = True)
def get_help(cli, rnick, rest):
    """Gets help."""
    nick, mode, user, cloak = parse_nick(rnick)
    fns = []

    rest = rest.strip().replace(botconfig.CMD_CHAR, "", 1).lower()
    splitted = re.split(" +", rest, 1)
    cname = splitted.pop(0)
    rest = splitted[0] if splitted else ""
    found = False
    if cname:
        for c in (COMMANDS,PM_COMMANDS):
            if cname in c.keys():
                found = True
                for fn in c[cname]:
                    if fn.__doc__:
                        if callable(fn.__doc__):
                            pm(cli, nick, botconfig.CMD_CHAR+cname+": "+fn.__doc__(rest))
                            if nick == botconfig.CHANNEL:
                                var.LOGGER.logMessage(botconfig.CMD_CHAR+cname+": "+fn.__doc__(rest))
                        else:
                            pm(cli, nick, botconfig.CMD_CHAR+cname+": "+fn.__doc__)
                            if nick == botconfig.CHANNEL:
                                var.LOGGER.logMessage(botconfig.CMD_CHAR+cname+": "+fn.__doc__)
                        return
                    else:
                        continue
                else:
                    continue
        else:
            if not found:
                pm(cli, nick, "Command not found.")
            else:
                pm(cli, nick, "Documentation for this command is not available.")
            return
    # if command was not found, or if no command was given:
    for name, fn in COMMANDS.items():
        if (name and not fn[0].admin_only and
            not fn[0].owner_only and name not in fn[0].aliases):
            fns.append("\u0002"+name+"\u0002")
    afns = []
    if is_admin(cloak) or cloak in botconfig.OWNERS: # todo - is_owner
        for name, fn in COMMANDS.items():
            if fn[0].admin_only and name not in fn[0].aliases:
                afns.append("\u0002"+name+"\u0002")
    cli.notice(nick, "Commands: "+", ".join(fns))
    if afns:
        cli.notice(nick, "Admin Commands: "+", ".join(afns))



@cmd("help", raw_nick = True)
def help2(cli, nick, chan, rest):
    """Gets help"""
    get_help(cli, nick, rest)


@hook("invite", raw_nick = False, admin_only = True)
def on_invite(cli, nick, something, chan):
    if chan == botconfig.CHANNEL:
        cli.join(chan)


def is_admin(cloak):
    return bool([ptn for ptn in botconfig.OWNERS+botconfig.ADMINS if fnmatch.fnmatch(cloak.lower(), ptn.lower())])


@cmd('admins', 'ops')
def show_admins(cli, nick, chan, rest):
    """Pings the admins that are available."""

    admins = []
    pl = var.list_players()

    if (chan != nick and var.LAST_ADMINS and var.LAST_ADMINS +
            timedelta(seconds=var.ADMINS_RATE_LIMIT) > datetime.now()):
        cli.notice(nick, ('This command is rate-limited. Please wait a while '
                          'before using it again.'))
        return

    if chan != nick or (var.PHASE in ('day', 'night') or nick in pl):
        var.LAST_ADMINS = datetime.now()

    if var.ADMIN_PINGING:
        return

    var.ADMIN_PINGING = True

    @hook('whoreply', hookid=4)
    def on_whoreply(cli, server, _, chan, __, cloak, ___, user, status, ____):
        if not var.ADMIN_PINGING:
            return

        if is_admin(cloak) and 'G' not in status and user != botconfig.NICK:
            admins.append(user)

    @hook('endofwho', hookid=4)
    def show(*args):
        if not var.ADMIN_PINGING:
            return

        admins.sort(key=lambda x: x.lower())

        if chan == nick:
            pm(cli, nick, 'Available admins: {}'.format(', '.join(admins)))
        elif var.PHASE in ('day', 'night') and nick not in pl:
            cli.notice(nick, 'Available admins: {}'.format(', '.join(admins)))
        else:
            cli.msg(chan, 'Available admins: {}'.format(', '.join(admins)))

        decorators.unhook(HOOKS, 4)
        var.ADMIN_PINGING = False

    cli.who(botconfig.CHANNEL)


@pmcmd('admins', 'ops')
def show_admins_pm(cli, nick, rest):
    show_admins(cli, nick, nick, rest)



@cmd("coin")
def coin(cli, nick, chan, rest):
    """It's a bad idea to base any decisions on this command."""

    if var.PHASE in ("day", "night") and nick not in var.list_players():
        cli.notice(nick, "You may not use this command right now.")
        return

    cli.msg(chan, "\2{0}\2 tosses a coin into the air...".format(nick))
    var.LOGGER.logMessage("{0} tosses a coin into the air...".format(nick))
    coin = random.choice(["heads", "tails"])
    specialty = random.randrange(0,10)
    if specialty == 0:
        coin = "its side"
    if specialty == 1:
        coin = botconfig.NICK
    cmsg = "The coin lands on \2{0}\2.".format(coin)
    cli.msg(chan, cmsg)
    var.LOGGER.logMessage(cmsg)

@cmd("pony")
def pony(cli, nick, chan, rest):
    """For entertaining bronies."""

    if var.PHASE in ("day", "night") and nick not in var.list_players():
        cli.notice(nick, "You may not use this command right now.")
        return

    cli.msg(chan, "\2{0}\2 tosses a pony into the air...".format(nick))
    var.LOGGER.logMessage("{0} tosses a pony into the air...".format(nick))
    pony = random.choice(["hoof", "plot"])
    cmsg = "The pony lands on \2{0}\2.".format(pony)
    cli.msg(chan, cmsg)
    var.LOGGER.logMessage(cmsg)

@cmd("time")
def timeleft(cli, nick, chan, rest):
    """Returns the time left until the next day/night transition."""

    if var.PHASE not in ("day", "night"):
        cli.notice(nick, "No game is currently running.")
        return

    if (chan != nick and var.LAST_TIME and
            var.LAST_TIME + timedelta(seconds=var.TIME_RATE_LIMIT) > datetime.now()):
        cli.notice(nick, ("This command is rate-limited. Please wait a while "
                          "before using it again."))
        return

    if chan != nick:
        var.LAST_TIME = datetime.now()

    if var.PHASE in var.TIMERS:
        t = var.TIMERS[var.PHASE]
        remaining = int((t[1] + t[2]) - time.time())
        if var.PHASE == "day":
            what = "sunset"
        elif var.PHASE == "night":
            what = "sunrise"
        elif var.PHASE == "join":
            what = "game is canceled"
        msg = "There is \u0002{0[0]:0>2}:{0[1]:0>2}\u0002 remaining until {1}.".format(divmod(remaining, 60), what)
    else:
        msg = "{0} timers are currently disabled.".format(var.PHASE.capitalize())

    if nick == chan:
        pm(cli, nick, msg)
    elif nick not in var.list_players() and var.PHASE not in ("none", "join"):
        cli.notice(nick, msg)
    else:
        cli.msg(chan, msg)

@pmcmd("time")
def timeleft_pm(cli, nick, rest):
    timeleft(cli, nick, nick, rest)

@cmd("roles")
def listroles(cli, nick, chan, rest):
    """Display which roles are enabled and when"""

    old = {}
    txt = ""

    for r in var.ROLE_GUIDE.keys():
        old[r] = 0

    pl = len(var.list_players()) + len(var.DEAD)
    if pl > 0:
        txt += '{0}: There are \u0002{1}\u0002 playing. '.format(nick, pl)

    for i in range(0, len(var.ROLE_INDEX)):
        if (var.ROLE_INDEX[i] <= pl):
            txt += BOLD
        txt += "[" + str(var.ROLE_INDEX[i]) + "] "
        if (var.ROLE_INDEX[i] <= pl):
            txt += BOLD
        for r, l in var.ROLE_GUIDE.items():
            if l[i] - old[r] != 0:
                if l[i] > 1:
                    txt += "{0}({1}), ".format(r, l[i])
                else:
                    txt += "{0}, ".format(r)
            old[r] = l[i]
        txt = txt[:-2] + " "

    if chan == nick:
        pm(cli, nick, txt)
    elif nick not in var.list_players() and var.PHASE not in ("none", "join"):
        cli.notice(nick, txt)
    else:
        cli.msg(chan, txt)

@pmcmd("roles")
def listroles_pm(cli, nick, rest):
    listroles(cli, nick, nick, rest)

@cmd("myrole")
def myrole(cli, nick, chan, rest):
    """Reminds you of which role you have."""
    if var.PHASE in ("none", "join"):
        cli.notice(nick, "No game is currently running.")
        return

    ps = var.list_players()
    if nick not in ps and nick not in var.VENGEFUL_GHOSTS.keys():
        cli.notice(nick, "You're currently not playing.")
        return

    role = var.get_role(nick)
    if role in ("time lord", "village elder", "amnesiac"):
        role = var.DEFAULT_ROLE
    elif role == "vengeful ghost" and nick not in var.VENGEFUL_GHOSTS.keys():
        role = var.DEFAULT_ROLE
    an = "n" if role[0] in ("a", "e", "i", "o", "u") else ""
    pm(cli, nick, "You are a{0} \02{1}{2}\02.".format(an, role, " assassin" if nick in var.ROLES["assassin"] and nick not in var.ROLES["amnesiac"] else ""))

    # Check for gun/bullets
    if nick not in ps:
        return
    if nick not in var.ROLES["amnesiac"] and nick in var.GUNNERS and var.GUNNERS[nick]:
        role = "gunner"
        if nick in var.ROLES["sharpshooter"]:
            role = "sharpshooter"
        if var.GUNNERS[nick] == 1:
            pm(cli, nick, "You are a {0} and have a \02gun\02 with {1} {2}.".format(role, var.GUNNERS[nick], "bullet"))
        else:
            pm(cli, nick, "You are a {0} and have a \02gun\02 with {1} {2}.".format(role, var.GUNNERS[nick], "bullets"))
    elif nick in var.WOLF_GUNNERS and var.WOLF_GUNNERS[nick]:
        if var.WOLF_GUNNERS[nick] == 1:
            pm(cli, nick, "You have a \02gun\02 with {0} {1}.".format(var.WOLF_GUNNERS[nick], "bullet"))
        else:
            pm(cli, nick, "You have a \02gun\02 with {0} {1}.".format(var.WOLF_GUNNERS[nick], "bullets"))

@pmcmd("myrole")
def myrole_pm(cli, nick, rest):
    myrole(cli, nick, "", rest)

def aftergame(cli, rawnick, rest):
    """Schedule a command to be run after the game by someone."""
    chan = botconfig.CHANNEL
    nick = parse_nick(rawnick)[0]

    rst = re.split(" +", rest)
    cmd = rst.pop(0).lower().replace(botconfig.CMD_CHAR, "", 1).strip()

    if cmd in PM_COMMANDS.keys():
        def do_action():
            for fn in PM_COMMANDS[cmd]:
                fn(cli, rawnick, " ".join(rst))
    elif cmd in COMMANDS.keys():
        def do_action():
            for fn in COMMANDS[cmd]:
                fn(cli, rawnick, botconfig.CHANNEL, " ".join(rst))
    else:
        cli.notice(nick, "That command was not found.")
        return

    if var.PHASE == "none":
        do_action()
        return

    cli.msg(chan, ("The command \02{0}\02 has been scheduled to run "+
                  "after this game by \02{1}\02.").format(cmd, nick))
    var.AFTER_FLASTGAME = do_action



@cmd("faftergame", admin_only=True, raw_nick=True)
def _faftergame(cli, nick, chan, rest):
    if not rest.strip():
        cli.notice(parse_nick(nick)[0], "Incorrect syntax for this command.")
        return
    aftergame(cli, nick, rest)



@pmcmd("faftergame", admin_only=True, raw_nick=True)
def faftergame(cli, nick, rest):
    _faftergame(cli, nick, botconfig.CHANNEL, rest)


@cmd('fghost', admin_only=True)
@pmcmd('fghost', admin_only=True)
def fghost(cli, nick, *rest):
    cli.msg(botconfig.CHANNEL, '{} is the ghost!'.format(nick))
    cli.mode(botconfig.CHANNEL, '+v', nick)


@cmd('funghost', admin_only=True)
@pmcmd('funghost', admin_only=True)
def funghost(cli, nick, *rest):
    cli.mode(botconfig.CHANNEL, "-v", nick)

@pmcmd("flastgame", admin_only=True, raw_nick=True)
def flastgame(cli, nick, rest):
    """This command may be used in the channel or in a PM, and it disables starting or joining a game. !flastgame <optional-command-after-game-ends>"""
    rawnick = nick
    nick, _, __, cloak = parse_nick(rawnick)

    chan = botconfig.CHANNEL
    if var.PHASE != "join":
        if "join" in COMMANDS.keys():
            del COMMANDS["join"]
            cmd("join")(lambda *spam: cli.msg(chan, "This command has been disabled by an admin."))
            # manually recreate the command by calling the decorator function
        if "j" in COMMANDS.keys():
            del COMMANDS["j"]
            cmd("j")(lambda *spam: cli.msg(chan, "This command has been disabled by an admin."))
        if "start" in COMMANDS.keys():
            del COMMANDS["start"]
            cmd("start")(lambda *spam: cli.msg(chan, "This command has been disabled by an admin."))

    cli.msg(chan, "Starting a new game has now been disabled by \02{0}\02.".format(nick))
    var.ADMIN_TO_PING = nick

    if rest.strip():
        aftergame(cli, rawnick, rest)

@cmd("flastgame", admin_only=True, raw_nick=True)
def _flastgame(cli, nick, chan, rest):
    flastgame(cli, nick, rest)


@cmd('gamestats', 'gstats')
def game_stats(cli, nick, chan, rest):
    """Gets the game stats for a given game size or lists game totals for all game sizes if no game size is given."""
    if (chan != nick and var.LAST_GSTATS and var.GSTATS_RATE_LIMIT and
            var.LAST_GSTATS + timedelta(seconds=var.GSTATS_RATE_LIMIT) >
            datetime.now()):
        cli.notice(nick, ('This command is rate-limited. Please wait a while '
                          'before using it again.'))
        return

    if chan != nick:
        var.LAST_GSTATS = datetime.now()

    if var.PHASE not in ('none', 'join'):
        cli.notice(nick, 'Wait until the game is over to view stats.')
        return

    # List all games sizes and totals if no size is given
    if not rest:
        if chan == nick:
            pm(cli, nick, var.get_game_totals())
        else:
            cli.msg(chan, var.get_game_totals())

        return

    # Check for invalid input
    rest = rest.strip()
    if not rest.isdigit() or int(rest) > var.MAX_PLAYERS or int(rest) < var.MIN_PLAYERS:
        cli.notice(nick, ('Please enter an integer between {} and '
                          '{}.').format(var.MIN_PLAYERS, var.MAX_PLAYERS))
        return

    # Attempt to find game stats for the given game size
    if chan == nick:
        pm(cli, nick, var.get_game_stats(int(rest)))
    else:
        cli.msg(chan, var.get_game_stats(int(rest)))


@pmcmd('gamestats', 'gstats')
def game_stats_pm(cli, nick, rest):
    game_stats(cli, nick, nick, rest)


@cmd('playerstats', 'pstats', 'player', 'p')
def player_stats(cli, nick, chan, rest):
    """Gets the stats for the given player and role or a list of role totals if no role is given."""
    if (chan != nick and var.LAST_PSTATS and var.PSTATS_RATE_LIMIT and
            var.LAST_PSTATS + timedelta(seconds=var.PSTATS_RATE_LIMIT) >
            datetime.now()):
        cli.notice(nick, ('This command is rate-limited. Please wait a while '
                          'before using it again.'))
        return

    if chan != nick:
        var.LAST_PSTATS = datetime.now()

    if var.PHASE not in ('none', 'join'):
        cli.notice(nick, 'Wait until the game is over to view stats.')
        return

    params = rest.split()

    # Check if we have enough parameters
    if params:
        user = params[0]
    else:
        user = nick

    # Find the player's account if possible
    if user in var.USERS:
        acc = var.USERS[user]['account']
        if acc == '*':
            if user == nick:
                cli.notice(nick, 'You are not identified with NickServ.')
            else:
                cli.notice(nick, user + ' is not identified with NickServ.')

            return
    else:
        acc = user

    # List the player's total games for all roles if no role is given
    if len(params) < 2:
        if chan == nick:
            pm(cli, nick, var.get_player_totals(acc))
        else:
            cli.msg(chan, var.get_player_totals(acc))
    else:
        role = ' '.join(params[1:])

        # Attempt to find the player's stats
        if chan == nick:
            pm(cli, nick, var.get_player_stats(acc, role))
        else:
            cli.msg(chan, var.get_player_stats(acc, role))


@pmcmd('playerstats', 'pstats', 'player', 'p')
def player_stats_pm(cli, nick, rest):
    player_stats(cli, nick, nick, rest)


@cmd('fpull', admin_only=True)
def fpull(cli, nick, chan, rest):
    args = ['git', 'pull']

    if rest:
        args += rest.split(' ')

    child = subprocess.Popen(args,
                             stdout=subprocess.PIPE,
                             stderr=subprocess.PIPE)
    (out, err) = child.communicate()
    ret = child.returncode

    for line in (out + err).splitlines():
        if chan == nick:
            cli.msg(nick, line.decode('utf-8'))
        else:
            pm(cli, nick, line.decode('utf-8'))

    if ret != 0:
        if ret < 0:
            cause = 'signal'
        else:
            cause = 'status'

        if chan == nick:
            cli.msg(nick, 'Process {} exited with {} {}'.format(args,
                                                                cause,
                                                                abs(ret)))
        else:
            pm(cli, nick, 'Process {} exited with {} {}'.format(args,
                                                                cause,
                                                                abs(ret)))


@pmcmd('fpull', admin_only=True)
def fpull_pm(cli, nick, rest):
    fpull(cli, nick, nick, rest)


@pmcmd("fsend", admin_only=True)
def fsend(cli, nick, rest):
    print('{0} - {1} fsend - {2}'.format(time.strftime('%Y-%m-%dT%H:%M:%S%z'), nick, rest))
    cli.send(rest)


before_debug_mode_commands = list(COMMANDS.keys())
before_debug_mode_pmcommands = list(PM_COMMANDS.keys())

if botconfig.DEBUG_MODE or botconfig.ALLOWED_NORMAL_MODE_COMMANDS:

    @cmd("eval", owner_only = True)
    @pmcmd("eval", owner_only = True)
    def pyeval(cli, nick, *rest):
        rest = list(rest)
        if len(rest) == 2:
            chan = rest.pop(0)
        else:
            chan = nick
        try:
            a = str(eval(rest[0]))
            if len(a) < 500:
                cli.msg(chan, a)
            else:
                cli.msg(chan, a[0:500])
        except Exception as e:
            cli.msg(chan, str(type(e))+":"+str(e))



    @cmd("exec", owner_only = True)
    @pmcmd("exec", owner_only = True)
    def py(cli, nick, *rest):
        rest = list(rest)
        if len(rest) == 2:
            chan = rest.pop(0)
        else:
            chan = nick
        try:
            exec(rest[0])
        except Exception as e:
            cli.msg(chan, str(type(e))+":"+str(e))


    @cmd('revealroles', admin_only=True)
    def revealroles(cli, nick, chan, rest):
        if var.PHASE == 'none':
            cli.notice(nick, 'No game is currently running.')
            return

        s = ' | '.join('\u0002{}\u0002: {}'.format(role,', '.join(players))
                for (role, players) in sorted(var.ROLES.items()) if players)

        if chan == nick:
            pm(cli, nick, s)
        else:
            cli.msg(chan, s)


    @cmd("fgame", admin_only=True)
    def fgame(cli, nick, chan, rest):
        pl = var.list_players()

        if var.PHASE == 'none':
            cli.notice(nick, 'No game is currently running.')
            return

        if var.PHASE != 'join':
            cli.notice(nick, 'Werewolf is already in play.')
            return

        if nick not in pl and nick not in botconfig.ADMINS + botconfig.OWNERS:
            cli.notice(nick, 'You\'re currently not playing.')
            return

        rest = rest.strip().lower()

        if rest:
            if cgamemode(cli, rest):
                cli.msg(chan, ("\u0002{0}\u0002 has changed the "+
                                "game settings successfully.").format(nick))

    def fgame_help(args = ""):
        args = args.strip()

        if not args:
            return 'Available game mode setters: ' + ', '.join(var.GAME_MODES.keys())
        elif args in var.GAME_MODES.keys():
            return var.GAME_MODES[args].__doc__
        else:
            return 'Game mode setter \u0002{}\u0002 not found.'.format(args)


    fgame.__doc__ = fgame_help


    # DO NOT MAKE THIS A PMCOMMAND ALSO
    @cmd("force", admin_only=True)
    def forcepm(cli, nick, chan, rest):
        rst = re.split(" +",rest)
        if len(rst) < 2:
            cli.msg(chan, "The syntax is incorrect.")
            return
        who = rst.pop(0).strip()
        if not who or who == botconfig.NICK:
            cli.msg(chan, "That won't work.")
            return
        if not is_fake_nick(who):
            ul = list(var.USERS.keys())
            ull = [u.lower() for u in ul]
            if who.lower() not in ull:
                cli.msg(chan, "This can only be done on fake nicks.")
                return
            else:
                who = ul[ull.index(who.lower())]
        cmd = rst.pop(0).lower().replace(botconfig.CMD_CHAR, "", 1)
        did = False
        if PM_COMMANDS.get(cmd) and not PM_COMMANDS[cmd][0].owner_only:
            if (PM_COMMANDS[cmd][0].admin_only and nick in var.USERS and
                not is_admin(var.USERS[nick]["cloak"])):
                # Not a full admin
                cli.notice(nick, "Only full admins can force an admin-only command.")
                return

            for fn in PM_COMMANDS[cmd]:
                if fn.raw_nick:
                    continue
                fn(cli, who, " ".join(rst))
                did = True
            if did:
                cli.msg(chan, "Operation successful.")
            else:
                cli.msg(chan, "Not possible with this command.")
            #if var.PHASE == "night":   <-  Causes problems with night starting twice.
            #    chk_nightdone(cli)
        elif COMMANDS.get(cmd) and not COMMANDS[cmd][0].owner_only:
            if (COMMANDS[cmd][0].admin_only and nick in var.USERS and
                not is_admin(var.USERS[nick]["cloak"])):
                # Not a full admin
                cli.notice(nick, "Only full admins can force an admin-only command.")
                return

            for fn in COMMANDS[cmd]:
                if fn.raw_nick:
                    continue
                fn(cli, who, chan, " ".join(rst))
                did = True
            if did:
                cli.msg(chan, "Operation successful.")
            else:
                cli.msg(chan, "Not possible with this command.")
        else:
            cli.msg(chan, "That command was not found.")


    @cmd("rforce", admin_only=True)
    def rforcepm(cli, nick, chan, rest):
        rst = re.split(" +",rest)
        if len(rst) < 2:
            cli.msg(chan, "The syntax is incorrect.")
            return
        who = rst.pop(0).strip().lower()
        who = who.replace("_", " ")

        if (who not in var.ROLES or not var.ROLES[who]) and (who != "gunner"
            or var.PHASE in ("none", "join")):
            cli.msg(chan, nick+": invalid role")
            return
        elif who == "gunner":
            tgt = list(var.GUNNERS.keys())
        else:
            tgt = var.ROLES[who]

        cmd = rst.pop(0).lower().replace(botconfig.CMD_CHAR, "", 1)
        if PM_COMMANDS.get(cmd) and not PM_COMMANDS[cmd][0].owner_only:
            if (PM_COMMANDS[cmd][0].admin_only and nick in var.USERS and
                not is_admin(var.USERS[nick]["cloak"])):
                # Not a full admin
                cli.notice(nick, "Only full admins can force an admin-only command.")
                return

            for fn in PM_COMMANDS[cmd]:
                for guy in tgt[:]:
                    fn(cli, guy, " ".join(rst))
            cli.msg(chan, "Operation successful.")
            #if var.PHASE == "night":   <-  Causes problems with night starting twice.
            #    chk_nightdone(cli)
        elif cmd.lower() in COMMANDS.keys() and not COMMANDS[cmd][0].owner_only:
            if (COMMANDS[cmd][0].admin_only and nick in var.USERS and
                not is_admin(var.USERS[nick]["cloak"])):
                # Not a full admin
                cli.notice(nick, "Only full admins can force an admin-only command.")
                return

            for fn in COMMANDS[cmd]:
                for guy in tgt[:]:
                    fn(cli, guy, chan, " ".join(rst))
            cli.msg(chan, "Operation successful.")
        else:
            cli.msg(chan, "That command was not found.")



    @cmd("frole", admin_only=True)
    def frole(cli, nick, chan, rest):
        rst = re.split(" +",rest)
        if len(rst) < 2:
            cli.msg(chan, "The syntax is incorrect.")
            return
        who = rst.pop(0).strip()
        rol = " ".join(rst).strip()
        ul = list(var.USERS.keys())
        ull = [u.lower() for u in ul]
        if who.lower() not in ull:
            if not is_fake_nick(who):
                cli.msg(chan, "Could not be done.")
                cli.msg(chan, "The target needs to be in this channel or a fake name.")
                return
        if not is_fake_nick(who):
            who = ul[ull.index(who.lower())]
        if who == botconfig.NICK or not who:
            cli.msg(chan, "No.")
            return
        pl = var.list_players()
        if rol in var.ROLES.keys() or rol.startswith("gunner") or rol.startswith("sharpshooter"):
            if rol.startswith("gunner") or rol.startswith("sharpshooter"):
                rolargs = re.split(" +",rol, 1)
                rol = rolargs[0]
                if len(rolargs) == 2 and rolargs[1].isdigit():
                    if len(rolargs[1]) < 7:
                        var.GUNNERS[who] = int(rolargs[1])
                        var.WOLF_GUNNERS[who] = int(rolargs[1])
                    else:
                        var.GUNNERS[who] = 999
                        var.WOLF_GUNNERS[who] = 999
                elif rol.startswith("gunner"):
                    var.GUNNERS[who] = math.ceil(var.SHOTS_MULTIPLIER * len(pl))
                else:
                    var.GUNNERS[who] = math.ceil(var.SHARPSHOOTER_MULTIPLIER * len(pl))
        else:
            cli.msg(chan, "Not a valid role.")
            return
        if who in pl and rol not in var.TEMPLATE_RESTRICTIONS.keys():
            oldrole = var.get_role(who)
            var.ROLES[oldrole].remove(who)
        var.ROLES[rol].append(who)
        cli.msg(chan, "Operation successful.")
        if var.PHASE not in ('none','join'):
            chk_win(cli)


if botconfig.ALLOWED_NORMAL_MODE_COMMANDS and not botconfig.DEBUG_MODE:
    for comd in list(COMMANDS.keys()):
        if (comd not in before_debug_mode_commands and
            comd not in botconfig.ALLOWED_NORMAL_MODE_COMMANDS):
            del COMMANDS[comd]
    for pmcomd in list(PM_COMMANDS.keys()):
        if (pmcomd not in before_debug_mode_pmcommands and
            pmcomd not in botconfig.ALLOWED_NORMAL_MODE_COMMANDS):
            del PM_COMMANDS[pmcomd]

# vim: set expandtab:sw=4:ts=4:<|MERGE_RESOLUTION|>--- conflicted
+++ resolved
@@ -1746,9 +1746,6 @@
 
     var.GOATED = True
 
-<<<<<<< HEAD
-=======
-    
 @cmd('fgoat', admin_only=True)
 def fgoat(cli, nick, chan, rest):
     goatact = random.choice(['kicks', 'headbutts'])
@@ -1758,7 +1755,6 @@
 
     var.LOGGER.logMessage('{}\'s goat walks by and {} {}.'.format(
         nick, goatact, rest))
->>>>>>> 9216ef0c
 
 
 @hook("nick")
