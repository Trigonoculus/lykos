PING_WAIT = 300  # Seconds
PING_MIN_WAIT = 30 # How long !start has to wait after a !ping
MINIMUM_WAIT = 60
EXTRA_WAIT = 20
EXTRA_WAIT_JOIN = 0 # Add this many seconds to the waiting time for each !join
WAIT_AFTER_JOIN = 10 # Wait at least this many seconds after the last join
MAXIMUM_WAITED = 3  # limit for amount of !wait's
STATS_RATE_LIMIT = 60
VOTES_RATE_LIMIT = 60
ADMINS_RATE_LIMIT = 300
GSTATS_RATE_LIMIT = 0
PSTATS_RATE_LIMIT = 0
TIME_RATE_LIMIT = 10
SHOTS_MULTIPLIER = .12  # ceil(shots_multiplier * len_players) = bullets given
SHARPSHOOTER_MULTIPLIER = 0.06
MIN_PLAYERS = 4
MAX_PLAYERS = 21
DRUNK_SHOTS_MULTIPLIER = 3
NIGHT_TIME_LIMIT = 120
NIGHT_TIME_WARN = 90  # should be less than NIGHT_TIME_LIMIT
DAY_TIME_LIMIT_WARN = 600
DAY_TIME_LIMIT_CHANGE = 120  # seconds after DAY_TIME_LIMIT_WARN has passed
JOIN_TIME_LIMIT = 3600
# May only be set if the above are also set
SHORT_DAY_PLAYERS = 6 # Number of players left to have a short day
SHORT_DAY_LIMIT_WARN = 400
SHORT_DAY_LIMIT_CHANGE = 120
# If time lord is lynched, the timers get set to this instead (60s day, 30s night)
TIME_LORD_DAY_WARN = 45
TIME_LORD_DAY_CHANGE = 15
TIME_LORD_NIGHT_LIMIT = 30
TIME_LORD_NIGHT_WARN = 20
KILL_IDLE_TIME = 300
WARN_IDLE_TIME = 180
PART_GRACE_TIME = 30
QUIT_GRACE_TIME = 30
#  controls how many people it does in one /msg; only works for messages that are the same
MAX_PRIVMSG_TARGETS = 4
LEAVE_STASIS_PENALTY = 1
IDLE_STASIS_PENALTY = 1
PART_STASIS_PENALTY = 1

GOAT_HERDER = True

SELF_LYNCH_ALLOWED = True
HIDDEN_TRAITOR = True
VENGEFUL_GHOST_KNOWS_ROLES = True
BODYGUARD_CAN_GUARD_SELF = True
START_WITH_DAY = False
WOLF_STEALS_GUN = True  # at night, the wolf can steal steal the victim's bullets
ROLE_REVEAL = True

CARE_BOLD = False
CARE_COLOR = False
KILL_COLOR = False
KILL_BOLD = False

LOG_FILENAME = ""
BARE_LOG_FILENAME = ""

                         #       HIT    MISS    SUICIDE   HEADSHOT
GUN_CHANCES              =   (   5/7  ,  1/7  ,   1/7   ,   2/5   )
WOLF_GUN_CHANCES         =   (   5/7  ,  1/7  ,   1/7   ,   2/5   )
DRUNK_GUN_CHANCES        =   (   2/7  ,  3/7  ,   2/7   ,   2/5   )
SHARPSHOOTER_GUN_CHANCES =   (    1   ,   0   ,    0    ,    1    )

GUNNER_KILLS_WOLF_AT_NIGHT_CHANCE = 1/4
GUARDIAN_ANGEL_DIES_CHANCE = 0
BODYGUARD_DIES_CHANCE = 0
DETECTIVE_REVEALED_CHANCE = 2/5
SHARPSHOOTER_CHANCE = 1/5 # if sharpshooter is enabled, chance that a gunner will become a sharpshooter instead

AMNESIAC_NIGHTS = 3 # amnesiac gets to know their actual role on this night
BUREAUCRAT_VOTES = 2 # bureaucrat votes count for this many normal votes

              #      DEATH      PROTECTION     REVEALING     NARCOLEPSY     SILENCE     DESPERATION
TOTEM_CHANCES = (     1/6     ,     1/6     ,     1/6     ,     1/6     ,     1/6     ,     1/6     )

GAME_MODES = {}
AWAY = ['services.', 'services.int']  # cloaks of people who are away.
SIMPLE_NOTIFY = []  # cloaks of people who !simple, who want everything /notice'd

# TODO: move this to a game mode called "fixed" once we implement a way to randomize roles (and have that game mode be called "random")
DEFAULT_ROLE = "villager"
ROLE_INDEX =                      (   4   ,   6   ,   8   ,  10   ,  12   ,  15   ,  17   ,  18   ,  20   )
ROLE_GUIDE = {# village roles
              "villager"        : (   0   ,   0   ,   0   ,   0   ,   0   ,   0   ,   0   ,   0   ,   0   ),
              "seer"            : (   1   ,   1   ,   1   ,   1   ,   1   ,   1   ,   1   ,   1   ,   1   ),
              "oracle"          : (   0   ,   0   ,   0   ,   0   ,   0   ,   0   ,   0   ,   0   ,   0   ),
              "augur"           : (   0   ,   0   ,   0   ,   0   ,   0   ,   0   ,   0   ,   0   ,   0   ),
              "village drunk"   : (   0   ,   0   ,   1   ,   1   ,   1   ,   1   ,   1   ,   1   ,   1   ),
              "harlot"          : (   0   ,   0   ,   1   ,   1   ,   1   ,   1   ,   1   ,   1   ,   1   ),
              "guardian angel"  : (   0   ,   0   ,   0   ,   0   ,   0   ,   0   ,   1   ,   1   ,   1   ),
              "bodyguard"       : (   0   ,   0   ,   0   ,   0   ,   0   ,   0   ,   0   ,   0   ,   0   ),
              "detective"       : (   0   ,   0   ,   0   ,   0   ,   1   ,   1   ,   1   ,   1   ,   1   ),
              "village elder"   : (   0   ,   0   ,   0   ,   0   ,   0   ,   0   ,   0   ,   0   ,   0   ),
              "time lord"       : (   0   ,   0   ,   0   ,   0   ,   0   ,   0   ,   0   ,   0   ,   0   ),
              "matchmaker"      : (   0   ,   0   ,   0   ,   0   ,   0   ,   0   ,   0   ,   0   ,   0   ),
              "mad scientist"   : (   0   ,   0   ,   0   ,   0   ,   0   ,   0   ,   0   ,   0   ,   0   ),
              "hunter"          : (   0   ,   0   ,   0   ,   0   ,   0   ,   0   ,   0   ,   0   ,   0   ),
              "shaman"          : (   0   ,   0   ,   0   ,   0   ,   0   ,   0   ,   0   ,   0   ,   0   ),
              # wolf roles
              "wolf"            : (   1   ,   1   ,   1   ,   2   ,   2   ,   3   ,   3   ,   3   ,   4   ),
              "traitor"         : (   0   ,   0   ,   1   ,   1   ,   1   ,   1   ,   1   ,   1   ,   1   ),
              "werecrow"        : (   0   ,   0   ,   0   ,   0   ,   1   ,   1   ,   1   ,   1   ,   1   ),
              "cultist"         : (   0   ,   0   ,   0   ,   0   ,   0   ,   0   ,   0   ,   0   ,   0   ),
              "minion"          : (   0   ,   0   ,   0   ,   0   ,   0   ,   0   ,   0   ,   0   ,   0   ),
              "hag"             : (   0   ,   0   ,   0   ,   0   ,   0   ,   0   ,   0   ,   0   ,   0   ),
              "wolf cub"        : (   0   ,   0   ,   0   ,   0   ,   0   ,   0   ,   0   ,   0   ,   0   ),
              "sorcerer"        : (   0   ,   0   ,   0   ,   0   ,   0   ,   0   ,   0   ,   0   ,   0   ),
              # neutral roles
              "lycan"           : (   0   ,   0   ,   0   ,   0   ,   0   ,   0   ,   0   ,   0   ,   0   ),
              "vengeful ghost"  : (   0   ,   0   ,   0   ,   0   ,   0   ,   0   ,   0   ,   0   ,   0   ),
              "clone"           : (   0   ,   0   ,   0   ,   0   ,   0   ,   0   ,   0   ,   0   ,   0   ),
              "crazed shaman"   : (   0   ,   0   ,   0   ,   0   ,   0   ,   0   ,   0   ,   0   ,   0   ),
              "fool"            : (   0   ,   0   ,   0   ,   0   ,   0   ,   0   ,   0   ,   0   ,   0   ),
              "monster"         : (   0   ,   0   ,   0   ,   0   ,   0   ,   0   ,   0   ,   0   ,   0   ),
              # templates
              "cursed villager" : (   0   ,   1   ,   1   ,   1   ,   1   ,   1   ,   1   ,   2   ,   2   ),
              "gunner"          : (   0   ,   0   ,   0   ,   1   ,   1   ,   1   ,   1   ,   1   ,   1   ),
              # NB: for sharpshooter, numbers can't be higher than gunner, since gunners get converted to sharpshooters. This is the MAX number of gunners that can be converted.
              "sharpshooter"    : (   0   ,   0   ,   0   ,   0   ,   0   ,   0   ,   0   ,   0   ,   0   ),
              "mayor"           : (   0   ,   0   ,   0   ,   0   ,   0   ,   0   ,   0   ,   0   ,   0   ),
              "assassin"        : (   0   ,   0   ,   0   ,   0   ,   0   ,   0   ,   0   ,   0   ,   0   ),
              "amnesiac"        : (   0   ,   0   ,   0   ,   0   ,   0   ,   0   ,   0   ,   0   ,   0   ),
              "bureaucrat"      : (   0   ,   0   ,   0   ,   0   ,   0   ,   0   ,   0   ,   0   ,   0   ),
              }

# Harlot dies when visiting, gunner kills when shooting, GA and bodyguard have a chance at dying when guarding
# If every wolf role dies, the game ends and village wins and there are no remaining traitors, the game ends and villagers win
WOLF_ROLES     = ["wolf", "werecrow", "wolf cub"]
# Access to wolfchat, and counted towards the # of wolves vs villagers when determining if a side has won
WOLFCHAT_ROLES = ["wolf", "traitor", "werecrow", "hag", "wolf cub", "sorcerer"]
# Wins with the wolves, even if the roles are not necessarily wolves themselves
WOLFTEAM_ROLES = ["wolf", "traitor", "werecrow", "hag", "wolf cub", "sorcerer", "minion", "cultist"]
# These roles never win as a team, only ever individually (either instead of or in addition to the regular winners)
TRUE_NEUTRAL_ROLES = ["vengeful ghost", "crazed shaman", "fool", "monster", "clone"]

# The roles in here are considered templates and will be applied on TOP of other roles. The restrictions are a list of roles that they CANNOT be applied to
# NB: if you want a template to apply to everyone, list it here but make the restrictions an empty list. Templates not listed here are considered full roles instead
TEMPLATE_RESTRICTIONS = {"cursed villager" : ["wolf", "wolf cub", "werecrow", "seer", "oracle", "augur", "fool"],
                         "gunner"          : ["wolf", "traitor", "werecrow", "hag", "wolf cub", "sorcerer", "minion", "cultist", "fool", "lycan"],
                         "sharpshooter"    : ["wolf", "traitor", "werecrow", "hag", "wolf cub", "sorcerer", "minion", "cultist", "fool", "lycan"],
                         "mayor"           : ["fool"],
                         "assassin"        : ["seer", "augur", "oracle", "harlot", "detective", "bodyguard", "guardian angel", "village drunk", "hunter", "shaman", "crazed shaman", "fool", "mayor", "wolf", "werecrow", "wolf cub", "traitor", "lycan"],
                         "amnesiac"        : ["villager", "cultist", "wolf", "minion", "matchmaker", "village elder", "time lord", "clone", "mad scientist", "vengeful ghost"],
                         "bureaucrat"      : [],
                         }

NO_VICTIMS_MESSAGES = ("The body of a young penguin pet is found.",
                       "A pool of blood and wolf paw prints are found.",
                       "Traces of wolf fur are found.")
LYNCH_MESSAGES = ("The villagers, after much debate, finally decide on lynching \u0002{0}\u0002, who turned out to be... a \u0002{1}\u0002.",
                  "Under a lot of noise, the pitchfork-bearing villagers lynch \u0002{0}\u0002, who turned out to be... a \u0002{1}\u0002.",
                  "Despite protests, the mob drags their victim to the hanging tree. \u0002{0}\u0002 succumbs to the will of the horde, and is hanged. The villagers have killed a \u0002{1}\u0002.",
                  "Resigned to the inevitable, \u0002{0}\u0002 is led to the gallows. Once the twitching stops, it is discovered that the village lynched a \u0002{1}\u0002.",
                  "Before the rope is pulled, \u0002{0}\u0002, the \u0002{1}\u0002, throws a grenade at the mob. The grenade explodes early.")
LYNCH_MESSAGES_NO_REVEAL = ("The villagers, after much debate, finally decide on lynching \u0002{0}\u0002.",
                            "Under a lot of noise, the pitchfork-bearing villagers lynch \u0002{0}\u0002.",
                            "Despite protests, the mob drags their victim to the hanging tree. \u0002{0}\u0002 succumbs to the will of the horde, and is hanged.",
                            "Resigned to the inevitable, \u0002{0}\u0002 is led to the gallows.",
                            "Before the rope is pulled, \u0002{0}\u0002 throws a grenade at the mob. The grenade explodes early.")

import botconfig

RULES = (botconfig.CHANNEL + " channel rules: http://wolf.xnrand.com/rules")

# Other settings:

OPT_IN_PING = False  # instead of !away/!back, users can opt-in to be pinged
PING_IN = []  # cloaks of users who have opted in for ping

is_role = lambda plyr, rol: rol in ROLES and plyr in ROLES[rol]

def plural(role):
    if role == "wolf": return "wolves"
    elif role == "person": return "people"
    else: return role + "s"

def list_players(roles = None):
    if roles == None:
        roles = ROLES.keys()
    pl = []
    for x in roles:
        if x != "amnesiac" and x in TEMPLATE_RESTRICTIONS.keys():
            continue
        for p in ROLES[x]:
            pl.append(p)
    return pl

def list_players_and_roles():
    plr = {}
    for x in ROLES.keys():
        if x != "amnesiac" and x in TEMPLATE_RESTRICTIONS.keys():
            continue # only get actual roles
        for p in ROLES[x]:
            plr[p] = x
    return plr

get_role = lambda plyr: list_players_and_roles()[plyr]

def get_reveal_role(nick):
    if HIDDEN_TRAITOR and get_role(nick) == "traitor":
        return DEFAULT_ROLE
    else:
        return get_role(nick)

def del_player(pname):
    prole = get_role(pname)
    ROLES[prole].remove(pname)
    tpls = get_templates(pname)
    for t in tpls:
        ROLES[t].remove(pname)

def get_templates(nick):
    tpl = []
    for x in TEMPLATE_RESTRICTIONS.keys():
        try:
            if nick in ROLES[x]:
                tpl.append(x)
        except KeyError:
            pass

    return tpl

class InvalidModeException(Exception): pass
def game_mode(name):
    def decor(c):
        GAME_MODES[name] = c
        return c
    return decor


# TODO: implement more game modes
@game_mode("roles")
class ChangedRolesMode(object):
    """Example: !fgame roles=wolf:1,seer:0,guardian angel:1"""

    def __init__(self, arg = ""):
        self.ROLE_GUIDE = ROLE_GUIDE.copy()
        self.ROLE_INDEX = (MIN_PLAYERS,)
        pairs = arg.split(",")
        if not pairs:
            raise InvalidModeException("Invalid syntax for mode roles. arg={0}".format(arg))

        for role in self.ROLE_GUIDE.keys():
            self.ROLE_GUIDE[role] = (0,)
        for pair in pairs:
            change = pair.split(":")
            if len(change) != 2:
                raise InvalidModeException("Invalid syntax for mode roles. arg={0}".format(arg))
            role, num = change
            try:
                if role.lower() in self.ROLE_GUIDE:
                    self.ROLE_GUIDE[role.lower()] = tuple([int(num)] * len(ROLE_INDEX))
                elif role.lower() == "default" and num.lower() in self.ROLE_GUIDE:
                    if num.lower() == "villager" or num.lower() == "cultist":
                        self.DEFAULT_ROLE = num.lower()
                    else:
                        raise InvalidModeException("The default role must be either \u0002villager\u0002 or \u0002cultist\u0002.")
                elif role.lower() == "role reveal" or role.lower() == "reveal roles":
                    num = num.lower()
                    if num == "on" or num == "true" or num == "yes" or num == "1":
                        self.ROLE_REVEAL = True
                    elif num == "off" or num == "false" or num == "no" or num == "0":
                        self.ROLE_REVEAL = False
                    else:
                        raise InvalidModeException("Did not recognize value \u0002{0}\u0002 for role reveal.".format(num))
                else:
                    raise InvalidModeException(("The role \u0002{0}\u0002 "+
                                                "is not valid.").format(role))
            except ValueError:
                raise InvalidModeException("A bad value was used in mode roles.")

@game_mode("evilvillage")
class EvilVillageMode(object):
    def __init__(self):
        self.MIN_PLAYERS = 6
        self.MAX_PLAYERS = 12
        self.DEFAULT_ROLE = "cultist"
        self.ROLE_INDEX =         (   6   ,  10   )
        self. ROLE_GUIDE = {# village roles
              "villager"        : (   0   ,   0   ),
              "seer"            : (   0   ,   0   ),
              "oracle"          : (   1   ,   1   ),
              "augur"           : (   0   ,   0   ),
              "village drunk"   : (   0   ,   0   ),
              "harlot"          : (   0   ,   0   ),
              "guardian angel"  : (   0   ,   0   ),
              "bodyguard"       : (   0   ,   1   ),
              "detective"       : (   0   ,   0   ),
              "village elder"   : (   0   ,   0   ),
              "time lord"       : (   0   ,   0   ),
              "matchmaker"      : (   0   ,   0   ),
              "mad scientist"   : (   0   ,   0   ),
              "hunter"          : (   0   ,   0   ),
              "shaman"          : (   1   ,   1   ),
              # wolf roles
              "wolf"            : (   1   ,   1   ),
              "traitor"         : (   0   ,   0   ),
              "werecrow"        : (   0   ,   0   ),
              "cultist"         : (   0   ,   0   ),
              "minion"          : (   0   ,   1   ),
              "hag"             : (   0   ,   0   ),
              "wolf cub"        : (   0   ,   0   ),
              "sorcerer"        : (   0   ,   0   ),
              # neutral roles
              "lycan"           : (   0   ,   0   ),
              "vengeful ghost"  : (   0   ,   0   ),
              "clone"           : (   0   ,   0   ),
              "crazed shaman"   : (   0   ,   0   ),
              "fool"            : (   0   ,   0   ),
              "monster"         : (   0   ,   0   ),
              # templates
              "cursed villager" : (   0   ,   0   ),
              "gunner"          : (   0   ,   0   ),
              "sharpshooter"    : (   0   ,   0   ),
              "mayor"           : (   0   ,   0   ),
              "assassin"        : (   0   ,   0   ),
              "amnesiac"        : (   0   ,   0   ),
              "bureaucrat"      : (   0   ,   0   ),
              }

# Persistence


# Load saved settings
import sqlite3

conn = sqlite3.connect("data.sqlite3", check_same_thread = False)

with conn:
    c = conn.cursor()
    c.execute('CREATE TABLE IF NOT EXISTS away (nick TEXT)')  # whoops, i mean cloak, not nick

    c.execute('CREATE TABLE IF NOT EXISTS simple_role_notify (cloak TEXT)') # people who understand each role

    c.execute('SELECT * FROM away')
    for row in c:
        AWAY.append(row[0])

    c.execute('SELECT * FROM simple_role_notify')
    for row in c:
        SIMPLE_NOTIFY.append(row[0])

    # populate the roles table
    c.execute('DROP TABLE IF EXISTS roles')
    c.execute('CREATE TABLE roles (id INTEGER PRIMARY KEY AUTOINCREMENT, role TEXT)')

    for x in list(ROLE_GUIDE.keys()):
        c.execute("INSERT OR REPLACE INTO roles (role) VALUES (?)", (x,))


    c.execute(('CREATE TABLE IF NOT EXISTS rolestats (player TEXT, role TEXT, '+
        'teamwins SMALLINT, individualwins SMALLINT, totalgames SMALLINT, '+
        'UNIQUE(player, role))'))


    c.execute(('CREATE TABLE IF NOT EXISTS gamestats (size SMALLINT, villagewins SMALLINT, ' +
        'wolfwins SMALLINT, totalgames SMALLINT, UNIQUE(size))'))


    if OPT_IN_PING:
        c.execute('CREATE TABLE IF NOT EXISTS ping (cloak text)')

        c.execute('SELECT * FROM ping')
        for row in c:
            PING_IN.append(row[0])


def remove_away(clk):
    with conn:
        c.execute('DELETE from away where nick=?', (clk,))

def add_away(clk):
    with conn:
        c.execute('INSERT into away VALUES (?)', (clk,))

def remove_simple_rolemsg(clk):
    with conn:
        c.execute('DELETE from simple_role_notify where cloak=?', (clk,))

def add_simple_rolemsg(clk):
    with conn:
        c.execute('INSERT into simple_role_notify VALUES (?)', (clk,))

def remove_ping(clk):
    with conn:
        c.execute('DELETE from ping where cloak=?', (clk,))

def add_ping(clk):
    with conn:
        c.execute('INSERT into ping VALUES (?)', (clk,))


def update_role_stats(acc, role, won, iwon):
    with conn:
        wins, iwins, total = 0, 0, 0

        c.execute(("SELECT teamwins, individualwins, totalgames FROM rolestats "+
                   "WHERE player=? AND role=?"), (acc, role))
        row = c.fetchone()
        if row:
            wins, iwins, total = row

        if won:
            wins += 1
        if iwon:
            iwins += 1
        total += 1

        c.execute("INSERT OR REPLACE INTO rolestats VALUES (?,?,?,?,?)",
                  (acc, role, wins, iwins, total))

def update_game_stats(size, winner):
    with conn:
        vwins, wwins, total = 0, 0, 0

        c.execute("SELECT villagewins, wolfwins, totalgames FROM gamestats "+
                   "WHERE size=?", (size,))
        row = c.fetchone()
        if row:
            vwins, wwins, total = row

        if winner == "wolves":
            wwins += 1
        elif winner == "villagers":
            vwins += 1
        total += 1

        c.execute("INSERT OR REPLACE INTO gamestats VALUES (?,?,?,?)",
                    (size, vwins, wwins, total))

def get_player_stats(acc, role):
    if role.lower() not in [k.lower() for k in ROLE_GUIDE.keys()]:
        return "No such role: {0}".format(role)
    with conn:
        c.execute("SELECT player FROM rolestats WHERE player=? COLLATE NOCASE", (acc,))
        player = c.fetchone()
        if player:
            for row in c.execute("SELECT * FROM rolestats WHERE player=? COLLATE NOCASE AND role=? COLLATE NOCASE", (acc, role)):
                msg = "\u0002{0}\u0002 as \u0002{1}\u0002 | Team wins: {2} (%d%%), Individual wins: {3} (%d%%), Total games: {4}".format(*row)
                return msg % (round(row[2]/row[4] * 100), round(row[3]/row[4] * 100))
            else:
                return "No stats for {0} as {1}.".format(player[0], role)
        return "{0} has not played any games.".format(acc)

def get_player_totals(acc):
    role_totals = []
    with conn:
        c.execute("SELECT player FROM rolestats WHERE player=? COLLATE NOCASE", (acc,))
        player = c.fetchone()
        if player:
<<<<<<< HEAD
            for role in [k.lower() for k in ROLE_GUIDE.keys()]:
                c.execute("SELECT totalgames FROM rolestats WHERE player=? COLLATE NOCASE AND role=? COLLATE NOCASE", (acc, role))
=======
            c.execute("SELECT role, totalgames FROM rolestats WHERE player=? COLLATE NOCASE ORDER BY totalgames DESC", (acc,))
            while True:
>>>>>>> 8b76de1a
                row = c.fetchone()
                if row:
                    role_totals.append("\u0002{0}\u0002: {1}".format(row[0], row[1]))
                else:
                    break
            c.execute("SELECT SUM(totalgames) from rolestats WHERE player=? COLLATE NOCASE AND role!='cursed villager' AND role!='gunner'", (acc,))
            row = c.fetchone()
            return "\u0002{0}\u0002's totals | \u0002{1}\u0002 games | {2}".format(player[0], row[0], ", ".join(role_totals))
        else:
            return "\u0002{0}\u0002 has not played any games.".format(acc)

def get_game_stats(size):
    with conn:
        for row in c.execute("SELECT * FROM gamestats WHERE size=?", (size,)):
            msg = "\u0002{0}\u0002 player games | Village wins: {1} (%d%%),  Wolf wins: {2} (%d%%), Total games: {3}".format(*row)
            return msg % (round(row[1]/row[3] * 100), round(row[2]/row[3] * 100))
        else:
            return "No stats for \u0002{0}\u0002 player games.".format(size)

def get_game_totals():
    size_totals = []
    total = 0
    with conn:
        for size in range(MIN_PLAYERS, MAX_PLAYERS + 1):
            c.execute("SELECT size, totalgames FROM gamestats WHERE size=?", (size,))
            row = c.fetchone()
            if row:
                size_totals.append("\u0002{0}p\u0002: {1}".format(*row))
                total += row[1]

    if len(size_totals) == 0:
        return "No games have been played."
    else:
        return "Total games ({0}) | {1}".format(total, ", ".join(size_totals))

# vim: set expandtab:sw=4:ts=4:<|MERGE_RESOLUTION|>--- conflicted
+++ resolved
@@ -451,13 +451,8 @@
         c.execute("SELECT player FROM rolestats WHERE player=? COLLATE NOCASE", (acc,))
         player = c.fetchone()
         if player:
-<<<<<<< HEAD
-            for role in [k.lower() for k in ROLE_GUIDE.keys()]:
-                c.execute("SELECT totalgames FROM rolestats WHERE player=? COLLATE NOCASE AND role=? COLLATE NOCASE", (acc, role))
-=======
             c.execute("SELECT role, totalgames FROM rolestats WHERE player=? COLLATE NOCASE ORDER BY totalgames DESC", (acc,))
             while True:
->>>>>>> 8b76de1a
                 row = c.fetchone()
                 if row:
                     role_totals.append("\u0002{0}\u0002: {1}".format(row[0], row[1]))
