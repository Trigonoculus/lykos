--- conflicted
+++ resolved
@@ -448,13 +448,8 @@
             row = c.fetchone()
             return "\u0002{0}\u0002's totals | \u0002{1}\u0002 games | {2}".format(player[0], row[0], ", ".join(role_totals))
         else:
-<<<<<<< HEAD
-            return "{0} has not played any games.".format(acc)
-
-=======
             return "\u0002{0}\u0002 has not played any games.".format(acc)
-            
->>>>>>> b93bf388
+
 def get_game_stats(size):
     with conn:
         for row in c.execute("SELECT * FROM gamestats WHERE size=?", (size,)):
